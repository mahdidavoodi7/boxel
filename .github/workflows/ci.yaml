name: CI

on:
  push:
    branches: [main]
  pull_request:

env:
  VOLTA_FEATURE_PNPM: 1

permissions:
  contents: read
  id-token: write

jobs:
  lint:
    name: Lint
    runs-on: ubuntu-latest
    steps:
      - uses: actions/checkout@v3
      - uses: volta-cli/action@v4
      - name: Install Dependencies
        run: pnpm install --frozen-lockfile
      - name: Lint Boxel Motion
<<<<<<< HEAD
=======
        # This addition to each step causes the job to proceed even if one lint job fails so we can see all errors
>>>>>>> 73616155
        if: always()
        run: pnpm run lint
        working-directory: packages/boxel-motion
      - name: Lint Boxel Motion Test App
        if: always()
        run: pnpm run lint
        working-directory: packages/boxel-motion-test-app
      - name: Lint Boxel Motion Demo App
        if: always()
        run: pnpm run lint
        working-directory: packages/boxel-motion-demo-app
      - name: Lint Host
        if: always()
        run: pnpm run lint
        working-directory: packages/host
      - name: Lint Matrix
        run: pnpm run lint
        working-directory: packages/matrix
      - name: Lint Realm Server
        if: always()
        run: pnpm run lint
        working-directory: packages/realm-server
  boxel-motion-test:
    name: Boxel Motion Tests
    runs-on: ubuntu-latest
    steps:
      - uses: actions/checkout@v3
      - uses: volta-cli/action@v4
      - name: Install Dependencies
        run: pnpm install --frozen-lockfile
      - name: Run Tests
        run: pnpm run test:ember
        working-directory: packages/boxel-motion-test-app
  boxel-ui-test:
    name: Boxel UI Tests
    runs-on: ubuntu-latest
    steps:
      - uses: actions/checkout@v3
      - uses: volta-cli/action@v4
      - name: Install Dependencies
        run: pnpm install --frozen-lockfile
      - name: Run test suite
        run: pnpm test
        working-directory: packages/boxel-ui
  host-test:
    name: Host Tests
    runs-on: ubuntu-latest
    steps:
      - uses: actions/checkout@v3
      - uses: volta-cli/action@v4
      - name: Install Dependencies
        run: pnpm install --frozen-lockfile
      - name: Build host dist/ for fastboot
        run: pnpm build
        working-directory: packages/host
      - name: Start realm servers
        run: pnpm start:all &
        working-directory: packages/realm-server
      - name: host test suite
        run: pnpm test
        working-directory: packages/host
  matrix-client-test:
    name: Matrix Client Tests
    runs-on: ubuntu-latest
    steps:
      - uses: actions/checkout@v3
      - uses: volta-cli/action@v4
      - name: Install Dependencies
        run: pnpm install --frozen-lockfile
      - name: Install Playwright Browsers
        run: pnpm exec playwright install --with-deps
        working-directory: packages/matrix
      - name: Run Playwright tests
        run: pnpm test
        working-directory: packages/matrix
      - uses: actions/upload-artifact@v3
        if: always()
        with:
          name: playwright-report
          path: packages/matrix/playwright-report/
          retention-days: 30
  realm-server-test:
    name: Realm Server Tests
    runs-on: ubuntu-latest
    steps:
      - uses: actions/checkout@v3
      - uses: volta-cli/action@v4
      - name: Install Dependencies
        run: pnpm install --frozen-lockfile
      - name: Build host dist/ for fastboot
        run: pnpm build
        working-directory: packages/host
      - name: Start base realm server
        run: pnpm start:all &
        working-directory: packages/realm-server
      - name: realm server test suite
        run: pnpm test:wait-for-servers
        working-directory: packages/realm-server
      - name: realm server DOM tests
        run: pnpm test:dom
        working-directory: packages/realm-server

  change-check:
    name: Check which packages changed
    needs: [boxel-ui-test, host-test, realm-server-test]
    if: github.ref == 'refs/heads/main'
    runs-on: ubuntu-latest
    outputs:
      host: ${{ steps.filter.outputs.host }}
      realm-server: ${{ steps.filter.outputs.realm-server }}
    steps:
      - uses: actions/checkout@v3
      - uses: dorny/paths-filter@v2
        id: filter
        with:
          filters: |
            host:
              - 'packages/host/**'
              - 'packages/base/**'
              - 'packages/boxel-ui/**'
              - 'packages/runtime-common/**'
              - '.github/workflows/ci.yaml'
              - '.github/actions/deploy-boxel-host/**'
              - '.github/actions/deploy-ember-preview/**'
              - 'pnpm-lock.yaml'
            realm-server:
              - 'packages/realm-server/**'
              - 'packages/base/**'
              - 'packages/host/**'
              - 'packages/runtime-common/**'
              - '.github/workflows/ci.yaml'
              - '.github/actions/deploy-realm-server/**'
              - '.github/actions/waypoint-deploy/**'
              - 'pnpm-lock.yaml'

  host-deploy:
    name: Deploy host to staging
    needs: change-check
    runs-on: ubuntu-latest
    steps:
      - uses: actions/checkout@v3
      - name: Deploy boxel-host if changes have happened
        if: ${{ needs.change-check.outputs.host == 'true' }}
        uses: ./.github/actions/deploy-boxel-host
        with:
          environment: staging
          discord_webhook: ${{ secrets.DISCORD_WEBHOOK }}

  realm-server-deploy:
    name: Deploy realm server to staging
    needs: [change-check, host-deploy]
    if: ${{ needs.change-check.outputs.realm-server == 'true' }}
    runs-on: ubuntu-latest
    strategy:
      fail-fast: false
      matrix:
        # We are not currently using the realm-base server. Rather the base realm
        # and demo realm are both being hosted by the realm-demo server
        # app: [realm-base, realm-demo]
        app: [realm-demo]
    steps:
      - uses: actions/checkout@v3

      - name: Deploy ${{ matrix.app }}
        uses: ./.github/actions/deploy-realm-server
        with:
          app_name: ${{ matrix.app }}
          environment: staging
          discord_webhook: ${{ secrets.DISCORD_WEBHOOK }}
          production_waypoint_server_token: ${{ secrets.PRODUCTION_WAYPOINT_SERVER_TOKEN }}
          production_waypoint_server_address: ${{ secrets.PRODUCTION_WAYPOINT_SERVER_ADDR }}
          staging_waypoint_server_token: ${{ secrets.STAGING_WAYPOINT_SERVER_TOKEN }}
          staging_waypoint_server_address: ${{ secrets.STAGING_WAYPOINT_SERVER_ADDR }}<|MERGE_RESOLUTION|>--- conflicted
+++ resolved
@@ -22,10 +22,7 @@
       - name: Install Dependencies
         run: pnpm install --frozen-lockfile
       - name: Lint Boxel Motion
-<<<<<<< HEAD
-=======
         # This addition to each step causes the job to proceed even if one lint job fails so we can see all errors
->>>>>>> 73616155
         if: always()
         run: pnpm run lint
         working-directory: packages/boxel-motion
