import { visit, click, waitFor, fillIn } from '@ember/test-helpers';

import { setupApplicationTest } from 'ember-qunit';
import window from 'ember-window-mock';
import { setupWindowMock } from 'ember-window-mock/test-support';
import { module, test } from 'qunit';

import stringify from 'safe-stable-stringify';

import { baseRealm } from '@cardstack/runtime-common';

import { Realm } from '@cardstack/runtime-common/realm';

import type LoaderService from '@cardstack/host/services/loader-service';

import {
  TestRealm,
  TestRealmAdapter,
  setupLocalIndexing,
  testRealmURL,
  sourceFetchRedirectHandle,
  sourceFetchReturnUrlHandle,
  setupServerSentEvents,
  getMonacoContent,
  type TestContextWithSSE,
} from '../../helpers';

const indexCardSource = `
  import { CardDef, Component } from "https://cardstack.com/base/card-api";

  export class Index extends CardDef {
    static isolated = class Isolated extends Component<typeof this> {
      <template>
        <div data-test-index-card>
          Hello, world!
        </div>
      </template>
    };
  }
`;

const personCardSource = `
  import { contains, containsMany, field, linksToMany, CardDef, Component } from "https://cardstack.com/base/card-api";
  import StringCard from "https://cardstack.com/base/string";
  import { Friend } from './friend';

  export class Person extends CardDef {
    static displayName = 'Person';
    @field firstName = contains(StringCard);
    @field lastName = contains(StringCard);
    @field title = contains(StringCard, {
      computeVia: function (this: Person) {
        return [this.firstName, this.lastName].filter(Boolean).join(' ');
      },
    });
    @field friends = linksToMany(() => Friend);
    @field address = containsMany(StringCard);
    static isolated = class Isolated extends Component<typeof this> {
      <template>
        <div data-test-person>
          <p>First name: <@fields.firstName /></p>
          <p>Last name: <@fields.lastName /></p>
          <p>Title: <@fields.title /></p>
          <p>Address List: <@fields.address /></p>
          <p>Friends: <@fields.friends /></p>
        </div>
        <style>
          div {
            color: green;
            content: '';
          }
        </style>
      </template>
    };
  }
`;

const employeeCardSource = `
  import {
    contains,
    field,
    Component,
  } from 'https://cardstack.com/base/card-api';
  import StringCard from 'https://cardstack.com/base/string';
  import { Person } from './person';

  export class Employee extends Person {
    static displayName = 'Employee';
    @field department = contains(StringCard);

    static isolated = class Isolated extends Component<typeof this> {
      <template>
        <@fields.firstName /> <@fields.lastName />

        Department: <@fields.department />
      </template>
    };
  }
`;

const inThisFileSource = `
  import {
    contains,
    field,
    CardDef,
    FieldDef,
  } from 'https://cardstack.com/base/card-api';
  import StringCard from 'https://cardstack.com/base/string';

  export const exportedVar = 'exported var';

  const localVar = 'local var';

  class LocalClass {}
  export class ExportedClass {}

  export class ExportedClassInheritLocalClass extends LocalClass {}

  function localFunction() {}
  export function exportedFunction() {}

  export { LocalClass as AClassWithExportName };

  class LocalCard extends CardDef {
    static displayName = 'local card';
  }

  export class ExportedCard extends CardDef {
    static displayName = 'exported card';
    @field someString = contains(StringCard);
  }

  export class ExportedCardInheritLocalCard extends LocalCard {
    static displayName = 'exported card extends local card';
  }

  class LocalField extends FieldDef {
    static displayName = 'local field';
  }
  export class ExportedField extends FieldDef {
    static displayName = 'exported field';
    @field someString = contains(StringCard);
  }

  export class ExportedFieldInheritLocalField extends LocalField {
    static displayName = 'exported field extends local field';
  }

  export default class DefaultClass {}
`;

const friendCardSource = `
  import { contains, linksTo, field, CardDef, Component } from "https://cardstack.com/base/card-api";
  import StringCard from "https://cardstack.com/base/string";

  export class Friend extends CardDef {
    static displayName = 'Friend';
    @field name = contains(StringCard);
    @field friend = linksTo(() => Friend);
    @field title = contains(StringCard, {
      computeVia: function (this: Person) {
        return name;
      },
    });
    static isolated = class Isolated extends Component<typeof this> {
      <template>
        <div data-test-person>
          <p>First name: <@fields.firstName /></p>
          <p>Last name: <@fields.lastName /></p>
          <p>Title: <@fields.title /></p>
        </div>
        <style>
          div {
            color: green;
            content: '';
          }
        </style>
      </template>
    };
  }
`;

module('Acceptance | code submode | schema editor tests', function (hooks) {
  let realm: Realm;
  let adapter: TestRealmAdapter;

  async function saveField(
    context: TestContextWithSSE,
    assert: Assert,
    expectedEvents: { type: string; data: Record<string, any> }[],
  ) {
    await context.expectEvents(
      assert,
      realm,
      adapter,
      expectedEvents,
      async () => {
        await click('[data-test-save-field-button]');
      },
    );
  }
  setupApplicationTest(hooks);
  setupLocalIndexing(hooks);
  setupServerSentEvents(hooks);
  setupWindowMock(hooks);

  hooks.afterEach(async function () {
    window.localStorage.removeItem('recent-files');
  });

  hooks.beforeEach(async function () {
    window.localStorage.removeItem('recent-files');

    // this seeds the loader used during index which obtains url mappings
    // from the global loader
    adapter = new TestRealmAdapter({
      'index.gts': indexCardSource,
      'pet-person.gts': personCardSource,
      'person.gts': personCardSource,
      'friend.gts': friendCardSource,
      'employee.gts': employeeCardSource,
      'in-this-file.gts': inThisFileSource,
      'person-entry.json': {
        data: {
          type: 'card',
          attributes: {
            title: 'Person',
            description: 'Catalog entry',
            ref: {
              module: `./person`,
              name: 'Person',
            },
          },
          meta: {
            adoptsFrom: {
              module: `${baseRealm.url}catalog-entry`,
              name: 'CatalogEntry',
            },
          },
        },
      },
      'index.json': {
        data: {
          type: 'card',
          attributes: {},
          meta: {
            adoptsFrom: {
              module: './index',
              name: 'Index',
            },
          },
        },
      },
      'not-json.json': 'I am not JSON.',
      'Person/1.json': {
        data: {
          type: 'card',
          attributes: {
            firstName: 'Hassan',
            lastName: 'Abdel-Rahman',
          },
          meta: {
            adoptsFrom: {
              module: '../person',
              name: 'Person',
            },
          },
        },
      },
      'z00.json': '{}',
      'z01.json': '{}',
      'z02.json': '{}',
      'z03.json': '{}',
      'z04.json': '{}',
      'z05.json': '{}',
      'z06.json': '{}',
      'z07.json': '{}',
      'z08.json': '{}',
      'z09.json': '{}',
      'z10.json': '{}',
      'z11.json': '{}',
      'z12.json': '{}',
      'z13.json': '{}',
      'z14.json': '{}',
      'z15.json': '{}',
      'z16.json': '{}',
      'z17.json': '{}',
      'z18.json': '{}',
      'z19.json': '{}',
      'zzz/zzz/file.json': '{}',
      '.realm.json': {
        name: 'Test Workspace B',
        backgroundURL:
          'https://i.postimg.cc/VNvHH93M/pawel-czerwinski-Ly-ZLa-A5jti-Y-unsplash.jpg',
        iconURL: 'https://i.postimg.cc/L8yXRvws/icon.png',
      },
    });

    let loader = (this.owner.lookup('service:loader-service') as LoaderService)
      .loader;

    realm = await TestRealm.createWithAdapter(adapter, loader, this.owner, {
      isAcceptanceTest: true,
      overridingHandlers: [
        async (req: Request) => {
          return sourceFetchRedirectHandle(req, adapter, testRealmURL);
        },
        async (req: Request) => {
          return sourceFetchReturnUrlHandle(req, realm.maybeHandle.bind(realm));
        },
      ],
    });
    await realm.ready;
  });

  test('schema editor lists the inheritance chain', async function (assert) {
    let operatorModeStateParam = stringify({
      stacks: [],
      submode: 'code',
      codePath: `${testRealmURL}person.gts`,
    })!;

    await visit(
      `/?operatorModeEnabled=true&operatorModeState=${encodeURIComponent(
        operatorModeStateParam,
      )}`,
    );

    await waitFor('[data-test-card-schema]');

    assert.dom('[data-test-card-schema]').exists({ count: 3 });
    assert.dom('[data-test-total-fields]').containsText('8 Fields');

    assert
      .dom('[data-test-card-schema="Person"] [data-test-total-fields]')
      .containsText('+ 5 Fields');
    assert
      .dom(
        `[data-test-card-schema="Person"] [data-test-field-name="firstName"] [data-test-card-display-name="String"]`,
      )
      .exists();
    assert
      .dom(
        `[data-test-card-schema="Person"] [data-test-field-name="lastName"] [data-test-card-display-name="String"]`,
      )
      .exists();
    assert
      .dom(
        `[data-test-card-schema="Person"] [data-test-field-name="title"] [data-test-card-display-name="String"]`,
      )
      .exists();
    assert
      .dom(
        `[data-test-card-schema="Person"] [data-test-field-name="title"] [data-test-field-types]`,
      )
      .hasText('Override, Computed');
    assert
      .dom(
        `[data-test-card-schema="Person"] [data-test-field-name="title"] [data-test-computed-icon]`,
      )
      .exists();

    assert
      .dom(
        `[data-test-card-schema="Person"] [data-test-field-name="friends"] [data-test-card-display-name="Friend"]`,
      )
      .exists();
    assert
      .dom(
        `[data-test-card-schema="Person"] [data-test-field-name="friends"] [data-test-field-types]`,
      )
      .hasText('Link, Collection');
    assert
      .dom(
        `[data-test-card-schema="Person"] [data-test-field-name="friends"] [data-test-linked-icon]`,
      )
      .exists();

    assert
      .dom(
        `[data-test-card-schema="Person"] [data-test-field-name="address"] [data-test-card-display-name="String"]`,
      )
      .exists();
    assert
      .dom(
        `[data-test-card-schema="Person"] [data-test-field-name="address"] [data-test-field-types]`,
      )
      .hasText('Collection');

    assert
      .dom('[data-test-card-schema="Card"] [data-test-total-fields]')
      .containsText('+ 3 Fields');
    assert
      .dom(
        `[data-test-card-schema="Card"] [data-test-field-name="title"] [data-test-overridden-field-link]`,
      )
      .exists();
    assert
      .dom(
        `[data-test-card-schema="Card"] [data-test-field-name="title"] [data-test-field-types]`,
      )
      .hasText('Overridden');

    assert
      .dom(
        `[data-test-card-schema="Card"] [data-test-field-name="description"] [data-test-card-display-name="String"]`,
      )
      .exists();
    assert
      .dom(
        `[data-test-card-schema="Card"] [data-test-field-name="thumbnailURL"] [data-test-card-display-name="String"]`,
      )
      .exists();

    assert
      .dom('[data-test-card-schema="Base"] [data-test-total-fields]')
      .containsText('No Fields');
    assert.dom(`[data-test-card-schema="Base"]`).exists();

    // Check that realm icons in the schema editor are correct (card and its fields)

    let realm1IconUrl = 'https://i.postimg.cc/L8yXRvws/icon.png';
    let realm2IconUrl = 'https://i.postimg.cc/d0B9qMvy/icon.png';

    await waitFor(
      // using non test selectors to disambiguate what we are waiting for, as
      // without these the selectors are matching DOM that is not being tested
      '[data-test-card-schema="Person"] .pill .icon [data-test-realm-icon-url]',
    );
    assert
      .dom(`[data-test-card-schema="Person"] [data-test-realm-icon-url]`)
      .hasAttribute('data-test-realm-icon-url', realm1IconUrl);

    await waitFor(
      '[data-test-card-schema="Person"] [data-test-field-name="firstName"] [data-test-realm-icon-url]',
    );

    assert
      .dom(
        `[data-test-card-schema="Person"] [data-test-field-name="firstName"] [data-test-realm-icon-url]`,
      )
      .hasAttribute('data-test-realm-icon-url', realm2IconUrl);

    await waitFor(
      // using non test selectors to disambiguate what we are waiting for, as
      // without these the selectors are matching DOM that is not being tested
      '[data-test-card-schema="Card"] .pill .icon [data-test-realm-icon-url]',
    );
    assert
      .dom(`[data-test-card-schema="Card"] [data-test-realm-icon-url]`)
      .hasAttribute('data-test-realm-icon-url', realm2IconUrl);
  });

  test('shows displayName of CardResource when field refers to itself', async function (assert) {
    let operatorModeStateParam = stringify({
      stacks: [],
      submode: 'code',
      codePath: `${testRealmURL}friend.gts`,
    })!;

    await visit(
      `/?operatorModeEnabled=true&operatorModeState=${encodeURIComponent(
        operatorModeStateParam,
      )}`,
    );

    await waitFor('[data-test-card-schema]');

    assert
      .dom('[data-test-card-schema-navigational-button]')
      .containsText('Friend');
    assert
      .dom(
        `[data-test-card-schema="Friend"] [data-test-field-name="name"] [data-test-card-display-name="String"]`,
      )
      .exists();
  });

  test('card type and fields are clickable and navigate to the correct file', async function (assert) {
    let operatorModeStateParam = stringify({
      stacks: [],
      submode: 'code',
      codePath: `${testRealmURL}employee.gts`,
    })!;

    await visit(
      `/?operatorModeEnabled=true&operatorModeState=${encodeURIComponent(
        operatorModeStateParam,
      )}`,
    );

    await waitFor(
      '[data-test-card-schema="Employee"] [data-test-card-schema-navigational-button]',
    );

    // Click on card definition button
    await click(
      '[data-test-card-schema="Person"] [data-test-card-schema-navigational-button]',
    );

    await waitFor('[data-test-current-module-name="person.gts"]');

    assert.dom('[data-test-current-module-name]').hasText('person.gts');

    // Go back so that we can test clicking on a field definition button
    await visit(
      `/?operatorModeEnabled=true&operatorModeState=${encodeURIComponent(
        operatorModeStateParam,
      )}`,
    );

    await waitFor(
      '[data-test-card-schema="Employee"] [data-test-field-name="department"] [data-test-card-display-name="String"]',
    );

    await click(
      '[data-test-card-schema="Employee"] [data-test-field-name="department"] [data-test-card-display-name="String"]',
    );

    // TODO: CS-6110
    // await waitFor('[data-test-current-module-name="string.ts"]');
    // assert.dom('[data-test-current-module-name]').hasText('string.ts');
  });

  test<TestContextWithSSE>('adding a field from schema editor - whole flow test', async function (assert) {
<<<<<<< HEAD
    assert.expect(15);
=======
    assert.expect(16);
>>>>>>> 386f5cb4
    let expectedEvents = [
      {
        type: 'index',
        data: {
          type: 'incremental',
          invalidations: [
            `${testRealmURL}person.gts`,
            `${testRealmURL}Person/1`,
            `${testRealmURL}employee`,
          ],
        },
      },
    ];
    let operatorModeStateParam = stringify({
      stacks: [],
      submode: 'code',
      codePath: `${testRealmURL}person.gts`,
    })!;

    await visit(
      `/?operatorModeEnabled=true&operatorModeState=${encodeURIComponent(
        operatorModeStateParam,
      )}`,
    );

    await waitFor('[data-test-add-field-button]');
    assert.dom('[data-test-add-field-button]').exists({ count: 1 }); // Only top level card has an option to add a field

    await click('[data-test-add-field-button]');
    assert.dom('[data-test-save-field-button]').hasAttribute('disabled');

    await click('[data-test-cancel-adding-field-button]');
    assert.dom('[data-test-add-field-modal]').doesNotExist();

    await click('[data-test-add-field-button]');
    assert.dom('[data-test-add-field-modal]').exists();

    await click('[data-test-choose-card-button]');
    await waitFor(
      '[data-test-select="https://cardstack.com/base/fields/biginteger-field"]',
    );
    await click(
      '[data-test-select="https://cardstack.com/base/fields/biginteger-field"]',
    );
    await click('[data-test-card-catalog-go-button]');
    await assert.dom('[data-test-selected-field-realm-icon] img').exists();
    await assert
      .dom('[data-test-selected-field-display-name]')
      .hasText('BigInteger');

    await click('[data-test-choose-card-button]');

    await waitFor(
      '[data-test-select="https://cardstack.com/base/fields/date-field"]',
    );

    await click(
      '[data-test-select="https://cardstack.com/base/fields/date-field"]',
    );
    await click('[data-test-card-catalog-go-button]');
    await assert.dom('[data-test-selected-field-display-name]').hasText('Date');
    assert.dom('[data-test-save-field-button]').hasAttribute('disabled');

    await fillIn('[data-test-field-name-input]', ' birth date');
    assert
      .dom('[data-test-boxel-input-error-message]')
      .hasText('Field names cannot contain spaces');
    await fillIn('[data-test-field-name-input]', 'Birth');
    assert
      .dom('[data-test-boxel-input-error-message]')
      .hasText('Field names must start with a lowercase letter');
<<<<<<< HEAD
    await fillIn('[data-test-field-name-input]', 'birth-date');
    assert
      .dom('[data-test-boxel-input-error-message]')
      .hasText(
        'Field names can only contain letters, numbers, and underscores',
      );
=======

    await fillIn('[data-test-field-name-input]', 'firstName');
    await click('[data-test-save-field-button]');
    await waitFor('[data-test-boxel-input-error-message]');
    assert
      .dom('[data-test-boxel-input-error-message]')
      .hasText('the field "firstName" already exists');
    assert.dom('[data-test-save-field-button]').hasAttribute('disabled');

>>>>>>> 386f5cb4
    await fillIn('[data-test-field-name-input]', 'birthdate');

    assert
      .dom('[data-test-save-field-button]')
      .doesNotHaveAttribute('disabled');

    await saveField(this, assert, expectedEvents);
    await waitFor(
      '[data-test-card-schema="Person"] [data-test-field-name="birthdate"] [data-test-card-display-name="Date"]',
    );

    assert
      .dom(
        `[data-test-card-schema="Person"] [data-test-field-name="birthdate"] [data-test-card-display-name="Date"]`,
      )
      .exists();

    assert.ok(getMonacoContent().includes('birthdate = contains(DateCard)'));
  });

  test<TestContextWithSSE>('adding a field from schema editor - cardinality test', async function (assert) {
    assert.expect(9);
    let waitForOpts = { timeout: 2000 }; // Helps mitigating flaky tests since Writing to a file + reflecting that in the UI can be a bit slow
    let expectedEvents = [
      {
        type: 'index',
        data: {
          type: 'incremental',
          invalidations: [
            `${testRealmURL}person.gts`,
            `${testRealmURL}Person/1`,
            `${testRealmURL}employee`,
          ],
        },
      },
    ];
    let operatorModeStateParam = stringify({
      stacks: [],
      submode: 'code',
      codePath: `${testRealmURL}person.gts`,
    })!;

    await visit(
      `/?operatorModeEnabled=true&operatorModeState=${encodeURIComponent(
        operatorModeStateParam,
      )}`,
    );

    await waitFor('[data-test-add-field-button]');

    // Field is a card descending from FieldDef
    await click('[data-test-add-field-button]');
    await click('[data-test-choose-card-button]');
    await waitFor(
      '[data-test-select="https://cardstack.com/base/fields/biginteger-field"]',
    );
    await click(
      '[data-test-select="https://cardstack.com/base/fields/biginteger-field"]',
    );
    await click('[data-test-card-catalog-go-button]');
    await fillIn('[data-test-field-name-input]', 'luckyNumbers');
    await click('[data-test-boxel-radio-option-id="many"]');
    await saveField(this, assert, expectedEvents);

    await waitFor(
      '[data-test-card-schema="Person"] [data-test-field-name="luckyNumbers"] [data-test-card-display-name="BigInteger"]',
      waitForOpts,
    );
    assert
      .dom(
        `[data-test-card-schema="Person"] [data-test-field-name="luckyNumbers"] [data-test-field-types]`,
      )
      .hasText('Collection');

    assert.ok(
      getMonacoContent().includes(
        'luckyNumbers = containsMany(BigIntegerCard)',
      ),
      "code editor contains line 'luckyNumbers = containsMany(BigIntegerCard)'",
    );

    // Field is a card descending from CardDef (cardinality: one)
    await waitFor('[data-test-add-field-button]');
    await click('[data-test-add-field-button]');
    await click('[data-test-choose-card-button]');
    +(await waitFor(
      '[data-test-select="http://test-realm/test/person-entry"]',
    ));
    await click('[data-test-select="http://test-realm/test/person-entry"]');
    await click('[data-test-card-catalog-go-button]');
    await fillIn('[data-test-field-name-input]', 'favPerson');
    await click('[data-test-boxel-radio-option-id="one"]');

    await saveField(this, assert, expectedEvents);
    await waitFor(
      '[data-test-card-schema="Person"] [data-test-field-name="favPerson"] [data-test-card-display-name="Person"]',
      waitForOpts,
    );
    assert
      .dom(
        `[data-test-card-schema="Person"] [data-test-field-name="favPerson"] [data-test-field-types]`,
      )
      .hasText('Link');

    assert.ok(
      getMonacoContent().includes('favPerson = linksTo(() => Person);'),
      "code editor contains line 'favPerson = linksTo(() => Person);'",
    );

    // Field is a card descending from CardDef (cardinality: many)
    await waitFor('[data-test-add-field-button]');
    await click('[data-test-add-field-button]');
    await click('[data-test-choose-card-button]');
    await waitFor(
      '[data-test-select="http://test-realm/test/person-entry"]',
      waitForOpts,
    );
    await click('[data-test-select="http://test-realm/test/person-entry"]');
    await click('[data-test-card-catalog-go-button]');
    await fillIn('[data-test-field-name-input]', 'favPeople');
    await click('[data-test-boxel-radio-option-id="many"]');
    await saveField(this, assert, expectedEvents);
    await waitFor(
      '[data-test-card-schema="Person"] [data-test-field-name="favPeople"] [data-test-card-display-name="Person"]',
      waitForOpts,
    );
    assert
      .dom(
        `[data-test-card-schema="Person"] [data-test-field-name="favPeople"] [data-test-field-types]`,
      )
      .hasText('Link, Collection');
    assert.ok(
      getMonacoContent().includes('favPeople = linksToMany(() => Person);'),
    );
  });

  test('deleting a field from schema editor', async function (assert) {
    let operatorModeStateParam = stringify({
      stacks: [],
      submode: 'code',
      codePath: `${testRealmURL}person.gts`,
    })!;

    await visit(
      `/?operatorModeEnabled=true&operatorModeState=${encodeURIComponent(
        operatorModeStateParam,
      )}`,
    );

    await waitFor('[data-test-card-schema]');

    await click(
      '[data-test-card-schema="Person"] [data-test-field-name="firstName"] [data-test-schema-editor-field-contextual-button]',
    );

    assert
      .dom('[data-test-card-schema="Person"] [data-test-total-fields]')
      .containsText('+ 5 Fields');

    assert.true(
      getMonacoContent().includes('firstName = contains(StringCard)'),
    );

    await click('[data-test-boxel-menu-item-text="Remove Field"]');

    assert.dom('[data-test-remove-field-modal]').exists();

    // Test closing the modal works (cancel removing a field)
    await click('[data-test-cancel-remove-field-button]');
    assert.dom('[data-test-remove-field-modal]').doesNotExist();

    // Open the modal again
    await click(
      '[data-test-card-schema="Person"] [data-test-field-name="firstName"] [data-test-schema-editor-field-contextual-button]',
    );
    await click('[data-test-boxel-menu-item-text="Remove Field"]');

    await click('[data-test-remove-field-button]');
    await waitFor('[data-test-card-schema]');

    assert
      .dom('[data-test-card-schema="Person"] [data-test-total-fields]')
      .containsText('+ 4 Fields'); // One field less

    assert.false(
      getMonacoContent().includes('firstName = contains(StringCard)'),
    );

    assert
      .dom(
        `[data-test-card-schema="Person"] [data-test-field-name="firstName"]`,
      )
      .doesNotExist();
  });

  test('editing a field from schema editor', async function (assert) {
    assert.expect(2);
    let operatorModeStateParam = stringify({
      stacks: [],
      submode: 'code',
      codePath: `${testRealmURL}person.gts`,
    })!;

    await visit(
      `/?operatorModeEnabled=true&operatorModeState=${encodeURIComponent(
        operatorModeStateParam,
      )}`,
    );

    await waitFor('[data-test-card-schema]');

    // Let's edit a "linksToMany" Friend field, named friends
    assert
      .dom(
        `[data-test-card-schema="Person"] [data-test-field-name="friends"] [data-test-field-types]`,
      )
      .hasText('Link, Collection');

    await click(
      '[data-test-card-schema="Person"] [data-test-field-name="friends"] [data-test-schema-editor-field-contextual-button]',
    );
    await click('[data-test-boxel-menu-item-text="Edit Field Settings"]');

    // Edit the field to be a "contains" BigInteger field, named friendCount
    await click('[data-test-choose-card-button]');
    await waitFor(
      '[data-test-select="https://cardstack.com/base/fields/biginteger-field"]',
    );
    await click(
      '[data-test-select="https://cardstack.com/base/fields/biginteger-field"]',
    );
    await click('[data-test-card-catalog-go-button]');
    await fillIn('[data-test-field-name-input]', 'friendCount');
    await click('[data-test-boxel-radio-option-id="one"]');

    await click('[data-test-save-field-button]');

    await waitFor(
      '[data-test-card-schema="Person"] [data-test-field-name="friendCount"] [data-test-card-display-name="BigInteger"]',
    );

    assert.ok(
      getMonacoContent().includes('friendCount = contains(BigIntegerCard)'),
    );
  });
});<|MERGE_RESOLUTION|>--- conflicted
+++ resolved
@@ -523,11 +523,7 @@
   });
 
   test<TestContextWithSSE>('adding a field from schema editor - whole flow test', async function (assert) {
-<<<<<<< HEAD
-    assert.expect(15);
-=======
-    assert.expect(16);
->>>>>>> 386f5cb4
+    assert.expect(17);
     let expectedEvents = [
       {
         type: 'index',
@@ -599,14 +595,12 @@
     assert
       .dom('[data-test-boxel-input-error-message]')
       .hasText('Field names must start with a lowercase letter');
-<<<<<<< HEAD
     await fillIn('[data-test-field-name-input]', 'birth-date');
     assert
       .dom('[data-test-boxel-input-error-message]')
       .hasText(
         'Field names can only contain letters, numbers, and underscores',
       );
-=======
 
     await fillIn('[data-test-field-name-input]', 'firstName');
     await click('[data-test-save-field-button]');
@@ -616,7 +610,6 @@
       .hasText('the field "firstName" already exists');
     assert.dom('[data-test-save-field-button]').hasAttribute('disabled');
 
->>>>>>> 386f5cb4
     await fillIn('[data-test-field-name-input]', 'birthdate');
 
     assert
