import {
  visit,
  click,
  waitFor,
  fillIn,
  triggerKeyEvent,
  waitUntil,
  scrollTo,
} from '@ember/test-helpers';

import percySnapshot from '@percy/ember';
import { setupApplicationTest } from 'ember-qunit';
import window from 'ember-window-mock';
import { setupWindowMock } from 'ember-window-mock/test-support';
import * as MonacoSDK from 'monaco-editor';
import { module, test } from 'qunit';

import stringify from 'safe-stable-stringify';

import { baseRealm } from '@cardstack/runtime-common';

import { Realm } from '@cardstack/runtime-common/realm';

import type LoaderService from '@cardstack/host/services/loader-service';
import type MonacoService from '@cardstack/host/services/monaco-service';

import {
  TestRealm,
  TestRealmAdapter,
  getMonacoContent,
  setMonacoContent,
  setupLocalIndexing,
  testRealmURL,
  sourceFetchRedirectHandle,
  sourceFetchReturnUrlHandle,
  setupServerSentEvents,
  waitForCodeEditor,
  type TestContextWithSSE,
} from '../helpers';

const indexCardSource = `
  import { CardDef, Component } from "https://cardstack.com/base/card-api";

  export class Index extends CardDef {
    static isolated = class Isolated extends Component<typeof this> {
      <template>
        <div data-test-index-card>
          Hello, world!
        </div>
      </template>
    };
  }
`;

const personCardSource = `
  import { contains, containsMany, field, linksTo, linksToMany, CardDef, Component } from "https://cardstack.com/base/card-api";
  import StringCard from "https://cardstack.com/base/string";
  import { Friend } from './friend';
  import { Pet } from "./pet";

  export class Person extends CardDef {
    static displayName = 'Person';
    @field firstName = contains(StringCard);
    @field lastName = contains(StringCard);
    @field title = contains(StringCard, {
      computeVia: function (this: Person) {
        return [this.firstName, this.lastName].filter(Boolean).join(' ');
      },
    });
    @field pet = linksTo(Pet);
    @field friends = linksToMany(() => Friend);
    @field address = containsMany(StringCard);
    static isolated = class Isolated extends Component<typeof this> {
      <template>
        <div data-test-person>
          <p>First name: <@fields.firstName /></p>
          <p>Last name: <@fields.lastName /></p>
          <p>Title: <@fields.title /></p>
          <p>Address List: <@fields.address /></p>
          <p>Friends: <@fields.friends /></p>
        </div>
        <style>
          div {
            color: green;
            content: '';
          }
        </style>
      </template>
    };
  }
`;

const petCardSource = `
  import { contains, field, Component, CardDef } from "https://cardstack.com/base/card-api";
  import StringCard from "https://cardstack.com/base/string";

  export class Pet extends CardDef {
    static displayName = 'Pet';
    @field name = contains(StringCard);
    @field title = contains(StringCard, {
      computeVia: function (this: Pet) {
        return this.name;
      },
    });
    static embedded = class Embedded extends Component<typeof this> {
      <template>
        <h3 data-test-pet={{@model.name}}>
          <@fields.name/>
        </h3>
      </template>
    }
    static isolated = class Isolated extends Component<typeof this> {
      <template>
        <h1>{{@model.title}}</h1>
        <h2 data-test-pet={{@model.name}}>
          <@fields.name/>
        </h2>
        <br/> <br/> <br/> <br/> <br/> <br/> <br/> <br/> <br/> <br/> <br/> <br/> <br/> <br/> <br/> <br/> <br/> <br/> <br/>
        <br/> <br/> <br/> <br/> <br/> <br/> <br/> <br/> <br/> <br/> <br/> <br/> <br/> <br/> <br/> <br/> <br/> <br/> <br/>
        <br/> <br/> <br/> <br/> <br/> <br/> <br/> <br/> <br/> <br/> <br/> <br/> <br/> <br/> <br/> <br/> <br/> <br/> <br/>
        <br/> <br/> <br/> <br/> <br/> <br/> <br/> <br/> <br/> <br/> <br/> <br/> <br/> <br/> <br/> <br/> <br/> <br/> <br/>
        <br/> <br/> <br/> <br/> <br/> <br/> <br/> <br/> <br/> <br/> <br/> <br/> <br/> <br/> <br/> <br/> <br/> <br/> <br/>
        <br/> <br/> <br/> <br/> <br/> <br/> <br/> <br/> <br/> <br/> <br/> <br/> <br/> <br/> <br/> <br/> <br/> <br/> <br/>
      </template>
    }
  }
`;

const employeeCardSource = `
  import {
    contains,
    field,
    Component,
    CardDef
  } from 'https://cardstack.com/base/card-api';
  import StringCard from 'https://cardstack.com/base/string';
  import DateField from 'https://cardstack.com/base/date';
  import BooleanField from 'https://cardstack.com/base/boolean';
  import { Person } from './person';

  export function isHourly (this: Employee) {
    return !this.isSalaried;
  }

  export class Isolated extends Component<typeof Employee> {
    <template>
      <@fields.firstName /> <@fields.lastName />

      Department: <@fields.department />
    </template>
  };

  export class Employee extends Person {
    static displayName = 'Employee';
    @field department = contains(StringCard);

    static isolated = class Isolated extends Component<typeof this> {
      <template>
        <@fields.firstName /> <@fields.lastName />

        Department: <@fields.department />
      </template>
    };
  }
`;

const inThisFileSource = `
  import {
    contains,
    field,
    CardDef,
    FieldDef,
  } from 'https://cardstack.com/base/card-api';
  import StringCard from 'https://cardstack.com/base/string';

  export const exportedVar = 'exported var';

  const localVar = 'local var';

  class LocalClass {}
  export class ExportedClass {}

  export class ExportedClassInheritLocalClass extends LocalClass {}

  function localFunction() {}
  export function exportedFunction() {}

  export { LocalClass as AClassWithExportName };

  class LocalCard extends CardDef {
    static displayName = 'local card';
  }

  export class ExportedCard extends CardDef {
    static displayName = 'exported card';
    @field someString = contains(StringCard);
  }

  export class ExportedCardInheritLocalCard extends LocalCard {
    static displayName = 'exported card extends local card';
  }

  class LocalField extends FieldDef {
    static displayName = 'local field';
  }
  export class ExportedField extends FieldDef {
    static displayName = 'exported field';
    @field someString = contains(StringCard);
  }

  export class ExportedFieldInheritLocalField extends LocalField {
    static displayName = 'exported field extends local field';
  }

  export default class DefaultClass {}
`;

const friendCardSource = `
  import { contains, linksTo, field, CardDef, Component } from "https://cardstack.com/base/card-api";
  import StringCard from "https://cardstack.com/base/string";

  export class Friend extends CardDef {
    static displayName = 'Friend';
    @field name = contains(StringCard);
    @field friend = linksTo(() => Friend);
    @field title = contains(StringCard, {
      computeVia: function (this: Person) {
        return name;
      },
    });
    static isolated = class Isolated extends Component<typeof this> {
      <template>
        <div data-test-person>
          <p>First name: <@fields.firstName /></p>
          <p>Last name: <@fields.lastName /></p>
          <p>Title: <@fields.title /></p>
        </div>
        <style>
          div {
            color: green;
            content: '';
          }
        </style>
      </template>
    };
  }
`;

module('Acceptance | code submode tests', function (hooks) {
  let realm: Realm;
  let adapter: TestRealmAdapter;
  let monacoService: MonacoService;

  setupApplicationTest(hooks);
  setupLocalIndexing(hooks);
  setupServerSentEvents(hooks);
  setupWindowMock(hooks);

  hooks.afterEach(async function () {
    window.localStorage.removeItem('recent-files');
  });

  hooks.beforeEach(async function () {
    window.localStorage.removeItem('recent-files');
    monacoService = this.owner.lookup(
      'service:monaco-service',
    ) as MonacoService;

    // this seeds the loader used during index which obtains url mappings
    // from the global loader
    adapter = new TestRealmAdapter({
      'index.gts': indexCardSource,
      'pet-person.gts': personCardSource,
      'person.gts': personCardSource,
      'pet.gts': petCardSource,
      'friend.gts': friendCardSource,
      'employee.gts': employeeCardSource,
      'in-this-file.gts': inThisFileSource,
      'person-entry.json': {
        data: {
          type: 'card',
          attributes: {
            title: 'Person',
            description: 'Catalog entry',
            ref: {
              module: `./person`,
              name: 'Person',
            },
          },
          meta: {
            adoptsFrom: {
              module: `${baseRealm.url}catalog-entry`,
              name: 'CatalogEntry',
            },
          },
        },
      },
      'index.json': {
        data: {
          type: 'card',
          attributes: {},
          meta: {
            adoptsFrom: {
              module: './index',
              name: 'Index',
            },
          },
        },
      },
      'not-json.json': 'I am not JSON.',
      'Person/fadhlan.json': {
        data: {
          attributes: {
            firstName: 'Fadhlan',
            address: [
              {
                city: 'Bandung',
                country: 'Indonesia',
                shippingInfo: {
                  preferredCarrier: 'DHL',
                  remarks: `Don't let bob deliver the package--he's always bringing it to the wrong address`,
                },
              },
            ],
          },
          relationships: {
            pet: {
              links: {
                self: `${testRealmURL}Pet/mango`,
              },
            },
          },
          meta: {
            adoptsFrom: {
              module: `${testRealmURL}person`,
              name: 'Person',
            },
          },
        },
      },
      'Person/1.json': {
        data: {
          type: 'card',
          attributes: {
            firstName: 'Hassan',
            lastName: 'Abdel-Rahman',
          },
          meta: {
            adoptsFrom: {
              module: '../person',
              name: 'Person',
            },
          },
        },
      },
      'Pet/mango.json': {
        data: {
          attributes: {
            name: 'Mango',
          },
          meta: {
            adoptsFrom: {
              module: `${testRealmURL}pet`,
              name: 'Pet',
            },
          },
        },
      },
      'z00.json': '{}',
      'z01.json': '{}',
      'z02.json': '{}',
      'z03.json': '{}',
      'z04.json': '{}',
      'z05.json': '{}',
      'z06.json': '{}',
      'z07.json': '{}',
      'z08.json': '{}',
      'z09.json': '{}',
      'z10.json': '{}',
      'z11.json': '{}',
      'z12.json': '{}',
      'z13.json': '{}',
      'z14.json': '{}',
      'z15.json': '{}',
      'z16.json': '{}',
      'z17.json': '{}',
      'z18.json': '{}',
      'z19.json': '{}',
      'zzz/zzz/file.json': '{}',
      '.realm.json': {
        name: 'Test Workspace B',
        backgroundURL:
          'https://i.postimg.cc/VNvHH93M/pawel-czerwinski-Ly-ZLa-A5jti-Y-unsplash.jpg',
        iconURL: 'https://i.postimg.cc/L8yXRvws/icon.png',
      },
      'noop.gts': `export function noop() {};\nclass NoopClass {}`,
    });

    let loader = (this.owner.lookup('service:loader-service') as LoaderService)
      .loader;

    realm = await TestRealm.createWithAdapter(adapter, loader, this.owner, {
      isAcceptanceTest: true,
      overridingHandlers: [
        async (req: Request) => {
          return sourceFetchRedirectHandle(req, adapter, testRealmURL);
        },
        async (req: Request) => {
          return sourceFetchReturnUrlHandle(req, realm.maybeHandle.bind(realm));
        },
      ],
    });
    await realm.ready;
  });

  test('defaults to inheritance view and can toggle to file view', async function (assert) {
    let operatorModeStateParam = stringify({
      stacks: [
        [
          {
            id: `${testRealmURL}Person/1`,
            format: 'isolated',
          },
        ],
      ],
      submode: 'code',
      codePath: `${testRealmURL}Person/1.json`,
    })!;

    await visit(
      `/?operatorModeEnabled=true&operatorModeState=${encodeURIComponent(
        operatorModeStateParam,
      )}`,
    );
    await waitForCodeEditor();
    await waitFor('[data-test-file-view-header]');

    assert
      .dom('[data-test-file-view-header]')
      .hasAttribute('aria-label', 'Inheritance');
    assert.dom('[data-test-inheritance-toggle]').hasClass('active');
    assert.dom('[data-test-file-browser-toggle]').doesNotHaveClass('active');

    await waitFor('[data-test-card-inheritance-panel]');

    assert.dom('[data-test-card-inheritance-panel]').exists();
    assert.dom('[data-test-file]').doesNotExist();

    await click('[data-test-file-browser-toggle]');

    assert
      .dom('[data-test-file-view-header]')
      .hasAttribute('aria-label', 'File Browser');
    assert.dom('[data-test-inheritance-toggle]').doesNotHaveClass('active');
    assert.dom('[data-test-file-browser-toggle]').hasClass('active');

    await waitFor('[data-test-file]');

    assert.dom('[data-test-inheritance-placeholder]').doesNotExist();
    assert.dom('[data-test-file]').exists();
  });

  test('non-card JSON is shown as just a file with empty schema editor', async function (assert) {
    let operatorModeStateParam = stringify({
      stacks: [
        [
          {
            id: `${testRealmURL}Person/1`,
            format: 'isolated',
          },
        ],
      ],
      submode: 'code',
      codePath: `${testRealmURL}z01.json`,
    })!;

    await visit(
      `/?operatorModeEnabled=true&operatorModeState=${encodeURIComponent(
        operatorModeStateParam,
      )}`,
    );

    await waitForCodeEditor();
    await waitFor('[data-test-file-definition]');

    assert.dom('[data-test-definition-file-extension]').hasText('.json');
    await waitFor('[data-test-definition-realm-name]');
    assert
      .dom('[data-test-definition-realm-name]')
      .hasText('in Test Workspace B');

    assert
      .dom('[data-test-file-incompatibility-message]')
      .hasText(
        'No tools are available to be used with this file type. Choose a file representing a card instance or module.',
      );
  });

  test('invalid JSON is shown as just a file with empty schema editor', async function (assert) {
    let operatorModeStateParam = stringify({
      stacks: [
        [
          {
            id: `${testRealmURL}Person/1`,
            format: 'isolated',
          },
        ],
      ],
      submode: 'code',
      codePath: `${testRealmURL}not-json.json`,
    })!;

    await visit(
      `/?operatorModeEnabled=true&operatorModeState=${encodeURIComponent(
        operatorModeStateParam,
      )}`,
    );

    await waitForCodeEditor();
    await waitFor('[data-test-file-definition]');

    assert.dom('[data-test-definition-file-extension]').hasText('.json');
    await waitFor('[data-test-definition-realm-name]');
    assert
      .dom('[data-test-definition-realm-name]')
      .hasText('in Test Workspace B');
    assert
      .dom('[data-test-file-incompatibility-message]')
      .hasText(
        'No tools are available to be used with this file type. Choose a file representing a card instance or module.',
      );
  });

  test('empty state displays default realm info', async function (assert) {
    let operatorModeStateParam = stringify({
      stacks: [],
      submode: 'code',
      codePath: null,
    })!;

    await visit(
      `/?operatorModeEnabled=true&operatorModeState=${encodeURIComponent(
        operatorModeStateParam,
      )}`,
    );

    await waitFor('[data-test-file]');

    assert.dom('[data-test-file]').exists();
    assert.dom('[data-test-file-browser-toggle]').hasClass('active');
    assert.dom('[data-test-card-inheritance-panel]').doesNotExist();
    assert
      .dom('[data-test-file-view-header]')
      .hasAttribute('aria-label', 'File Browser');
    assert.dom('[data-test-inheritance-toggle]').isDisabled();

    assert.dom('[data-test-empty-code-mode]').exists();
    assert
      .dom('[data-test-empty-code-mode]')
      .containsText('Choose a file on the left to open it');

    assert.dom('[data-test-card-url-bar-input]').hasValue('');
    assert
      .dom('[data-test-card-url-bar-realm-info]')
      .containsText('in Test Workspace B');
  });

  test('not-found state displays default realm info', async function (assert) {
    let operatorModeStateParam = stringify({
      stacks: [],
      submode: 'code',
      codePath: `${testRealmURL}perso`, // purposely misspelled
    })!;

    await visit(
      `/?operatorModeEnabled=true&operatorModeState=${encodeURIComponent(
        operatorModeStateParam,
      )}`,
    );

    await waitFor('[data-test-file]');

    assert.dom('[data-test-file]').exists();
    assert.dom('[data-test-file-browser-toggle]').hasClass('active');
    assert.dom('[data-test-card-inheritance-panel]').doesNotExist();
    assert
      .dom('[data-test-file-view-header]')
      .hasAttribute('aria-label', 'File Browser');
    assert.dom('[data-test-inheritance-toggle]').isDisabled();

    assert.dom('[data-test-empty-code-mode]').doesNotExist();
    assert
      .dom('[data-test-card-url-bar-input]')
      .hasValue(`${testRealmURL}perso`);
    assert
      .dom('[data-test-card-url-bar-realm-info]')
      .containsText('in Test Workspace B');
  });

  test('code submode handles binary files', async function (assert) {
    let operatorModeStateParam = stringify({
      stacks: [],
      submode: 'code',
      codePath: `http://localhost:4202/test/mango.png`,
    })!;

    await visit(
      `/?operatorModeEnabled=true&operatorModeState=${encodeURIComponent(
        operatorModeStateParam,
      )}`,
    );

    await waitFor('[data-test-file-definition]');

    assert.dom('[data-test-definition-file-extension]').hasText('.png');
    await waitFor('[data-test-definition-realm-name]');
    assert
      .dom('[data-test-definition-realm-name]')
      .hasText('in Test Workspace A');
    assert.dom('[data-test-definition-info-text]').containsText('Last saved');
    assert
      .dom('[data-test-binary-info] [data-test-file-name]')
      .hasText('mango.png');
    assert.dom('[data-test-binary-info] [data-test-size]').hasText('114.71 kB');
    assert
      .dom('[data-test-binary-info] [data-test-last-modified]')
      .containsText('Last modified');
    assert
      .dom('[data-test-file-incompatibility-message]')
      .hasText(
        'No tools are available to be used with this file type. Choose a file representing a card instance or module.',
      );
    await percySnapshot(assert);
  });

  test('can handle error when user puts unidentified domain in card URL bar', async function (assert) {
    let codeModeStateParam = stringify({
      stacks: [
        [
          {
            id: `${testRealmURL}Person/1`,
            format: 'isolated',
          },
        ],
      ],
      submode: 'code',
      fileView: 'browser',
      codePath: `${testRealmURL}Person/1.json`,
      openDirs: { [testRealmURL]: ['Person/'] },
    })!;

    await visit(
      `/?operatorModeEnabled=true&operatorModeState=${encodeURIComponent(
        codeModeStateParam,
      )}`,
    );
    await waitForCodeEditor();

    await fillIn(
      '[data-test-card-url-bar-input]',
      `http://unknown-domain.com/test/mango.png`,
    );
    await triggerKeyEvent(
      '[data-test-card-url-bar-input]',
      'keypress',
      'Enter',
    );
    await waitFor('[data-test-card-url-bar-error]');
    assert
      .dom('[data-test-card-url-bar-error]')
      .containsText('This resource does not exist');
  });

  test('card preview will show in the 3rd column when submode is set to code', async function (assert) {
    let operatorModeStateParam = stringify({
      stacks: [
        [
          {
            id: `${testRealmURL}Person/fadhlan`,
            format: 'isolated',
          },
        ],
      ],
      submode: 'code',
      codePath: `${testRealmURL}Person/fadhlan.json`,
    })!;
    await visit(
      `/?operatorModeEnabled=true&operatorModeState=${encodeURIComponent(
        operatorModeStateParam,
      )}`,
    );

    await waitForCodeEditor();
    await waitFor('[data-test-card-resource-loaded]');

    assert.dom('[data-test-code-mode-card-preview-header]').hasText('Person');
    assert
      .dom('[data-test-code-mode-card-preview-body]')
      .includesText('Fadhlan');

    assert
      .dom('[data-test-preview-card-footer-button-isolated]')
      .hasClass('active');

    await click('[data-test-preview-card-footer-button-atom]');
    assert
      .dom('[data-test-preview-card-footer-button-atom]')
      .hasClass('active');
<<<<<<< HEAD
    await waitFor('[data-test-code-mode-card-preview-body] .atom-card');
    assert.dom('[data-test-code-mode-card-preview-body] .atom-card').exists();
=======
    assert.dom('[data-test-code-mode-card-preview-body] .atom-format').exists();
>>>>>>> 906fcb55
    assert
      .dom('[data-test-code-mode-card-preview-body] .atom-format')
      .includesText('Fadhlan');

    await click('[data-test-preview-card-footer-button-embedded]');
    assert
      .dom('[data-test-preview-card-footer-button-embedded]')
      .hasClass('active');
    await waitFor(
      '[data-test-code-mode-card-preview-body ] .field-component-card.embedded-format',
    );
    assert
      .dom(
        '[data-test-code-mode-card-preview-body ] .field-component-card.embedded-format',
      )
      .exists();

    await click('[data-test-preview-card-footer-button-edit]');
    assert
      .dom('[data-test-preview-card-footer-button-edit]')
      .hasClass('active');

    await waitFor(
      '[data-test-code-mode-card-preview-body ] .field-component-card.edit-format',
    );
    assert
      .dom(
        '[data-test-code-mode-card-preview-body ] .field-component-card.edit-format',
      )
      .exists();

    // Only preview is shown in the right column when viewing an instance, no schema editor
    assert.dom('[data-test-card-schema]').doesNotExist();
  });

  test('displays clear message when a schema-editor incompatible item is selected within a valid file type', async function (assert) {
    let operatorModeStateParam = stringify({
      stacks: [],
      submode: 'code',
      codePath: `${testRealmURL}employee.gts`,
    })!;

    await visit(
      `/?operatorModeEnabled=true&operatorModeState=${encodeURIComponent(
        operatorModeStateParam,
      )}`,
    );
    await waitForCodeEditor();

    await waitFor('[data-test-loading-indicator]', { count: 0 });

    await waitFor(
      '[data-test-in-this-file-selector] [data-test-boxel-selector-item-selected]',
    );
    assert
      .dom(
        '[data-test-in-this-file-selector] [data-test-boxel-selector-item-selected]',
      )
      .hasText('isHourly function');
    assert
      .dom('[data-test-file-incompatibility-message]')
      .hasText(
        'No tools are available for the selected item: function "isHourly". Select a card or field definition in the inspector.',
      );

    await click('[data-test-boxel-selector-item-text="Isolated"]');
    await waitFor('[data-test-loading-indicator]', { count: 0 });

    assert
      .dom(
        '[data-test-in-this-file-selector] [data-test-boxel-selector-item-selected]',
      )
      .hasText('Isolated class');
    assert
      .dom('[data-test-file-incompatibility-message]')
      .hasText(
        'No tools are available for the selected item: class "Isolated". Select a card or field definition in the inspector.',
      );

    operatorModeStateParam = stringify({
      stacks: [],
      submode: 'code',
      codePath: `${testRealmURL}noop.gts`,
    })!;

    await visit(
      `/?operatorModeEnabled=true&operatorModeState=${encodeURIComponent(
        operatorModeStateParam,
      )}`,
    );

    await waitFor('[data-test-loading-indicator]', { count: 0 });
    assert.dom('[data-test-file-incompatibility-message]').exists();
  });

  test('Clicking card in search panel opens card JSON in editor', async function (assert) {
    let operatorModeStateParam = stringify({
      stacks: [],
      submode: 'code',
      codePath: `${testRealmURL}employee.gts`,
    })!;

    await visit(
      `/?operatorModeEnabled=true&operatorModeState=${encodeURIComponent(
        operatorModeStateParam,
      )}`,
    );
    await waitForCodeEditor();

    assert.dom('[data-test-search-sheet]').doesNotHaveClass('prompt'); // Search closed

    // Click on search-input
    await click('[data-test-search-field]');

    assert.dom('[data-test-search-sheet]').hasClass('prompt'); // Search opened

    await fillIn('[data-test-search-field]', 'Mango');

    assert.dom('[data-test-search-sheet]').hasClass('results'); // Search open

    await waitFor(`[data-test-search-result="${testRealmURL}Pet/mango"]`, {
      timeout: 2000,
    });

    // Click on search result
    await click(`[data-test-search-result="${testRealmURL}Pet/mango"]`);

    assert.dom('[data-test-search-sheet]').doesNotHaveClass('results'); // Search closed

    // The card appears in the editor
    await waitForCodeEditor();
    assert.deepEqual(JSON.parse(getMonacoContent()), {
      data: {
        attributes: {
          name: 'Mango',
        },
        meta: {
          adoptsFrom: {
            module: `${testRealmURL}pet`,
            name: 'Pet',
          },
        },
      },
    });
  });

  test('changes cursor position when selected module declaration is changed', async function (assert) {
    let operatorModeStateParam = stringify({
      stacks: [[]],
      submode: 'code',
      codePath: `${testRealmURL}in-this-file.gts`,
    })!;

    await visit(
      `/?operatorModeEnabled=true&operatorModeState=${encodeURIComponent(
        operatorModeStateParam,
      )}`,
    );

    await waitForCodeEditor();
    await waitFor('[data-test-card-inheritance-panel]');
    await waitFor('[data-test-current-module-name]');
    await waitFor('[data-test-in-this-file-selector]');
    //default is the 1st index
    let elementName = 'AClassWithExportName (LocalClass) class';
    assert
      .dom('[data-test-boxel-selector-item]:nth-of-type(1)')
      .hasText(elementName);
    assert.dom('[data-test-boxel-selector-item-selected]').hasText(elementName);
    assert.true(
      monacoService.getLineCursorOn()?.includes('LocalClass'),
      'cursor is on LocalClass line',
    );

    // clicking on a card
    elementName = 'ExportedCard';
    await click(`[data-test-boxel-selector-item-text="${elementName}"]`);
    assert.true(
      monacoService.getLineCursorOn()?.includes(elementName),
      'cursor is on ExportedCard line',
    );

    // clicking on a field
    elementName = 'ExportedField';
    await click(`[data-test-boxel-selector-item-text="${elementName}"]`);
    assert.true(
      monacoService.getLineCursorOn()?.includes(elementName),
      'cursor is on ExportedField line',
    );

    // clicking on an exported function
    elementName = 'exportedFunction';
    await click(`[data-test-boxel-selector-item-text="${elementName}"]`);
    assert.true(
      monacoService.getLineCursorOn()?.includes(elementName),
      'cursor is on exportedFunction line',
    );
  });

  test('changes selected module declaration when cursor position is changed', async function (assert) {
    let operatorModeStateParam = stringify({
      stacks: [[]],
      submode: 'code',
      codePath: `${testRealmURL}in-this-file.gts`,
    })!;

    await visit(
      `/?operatorModeEnabled=true&operatorModeState=${encodeURIComponent(
        operatorModeStateParam,
      )}`,
    );
    await waitForCodeEditor();
    await waitFor('[data-test-card-inheritance-panel]');
    await waitFor('[data-test-current-module-name]');
    await waitFor('[data-test-in-this-file-selector]');
    //default is the 1st index
    let elementName = 'AClassWithExportName (LocalClass) class';
    assert
      .dom('[data-test-boxel-selector-item]:nth-of-type(1)')
      .hasText(elementName);
    assert.dom('[data-test-boxel-selector-item-selected]').hasText(elementName);
    assert.true(monacoService.getLineCursorOn()?.includes('LocalClass'));

    elementName = 'ExportedFieldInheritLocalField';
    let position = new MonacoSDK.Position(45, 0);
    monacoService.updateCursorPosition(position);
    await waitFor(
      `[data-test-boxel-selector-item-selected] [data-test-boxel-selector-item-text="${elementName}"]`,
    );
    assert
      .dom('[data-test-boxel-selector-item-selected]')
      .hasText(`${elementName} field`);

    elementName = 'LocalField';
    position = new MonacoSDK.Position(38, 0);
    monacoService.updateCursorPosition(position);
    await waitFor(
      `[data-test-boxel-selector-item-selected] [data-test-boxel-selector-item-text="${elementName}"]`,
    );
    assert
      .dom('[data-test-boxel-selector-item-selected]')
      .hasText(`${elementName} field`);

    elementName = 'ExportedCard';
    position = new MonacoSDK.Position(31, 0);
    monacoService.updateCursorPosition(position);
    await waitFor(
      `[data-test-boxel-selector-item-selected] [data-test-boxel-selector-item-text="${elementName}"]`,
    );
    assert
      .dom('[data-test-boxel-selector-item-selected]')
      .hasText(`${elementName} card`);
  });

  test<TestContextWithSSE>('the monaco cursor position is maintained during an auto-save', async function (assert) {
    assert.expect(3);
    // we only want to change this for this particular test so we emulate what the non-test env sees
    monacoService.serverEchoDebounceMs = 5000;
    let expectedEvents = [
      {
        type: 'index',
        data: {
          type: 'incremental',
          invalidations: [`${testRealmURL}in-this-file.gts`],
        },
      },
    ];

    try {
      let operatorModeStateParam = stringify({
        stacks: [[]],
        submode: 'code',
        codePath: `${testRealmURL}in-this-file.gts`,
      })!;

      await visit(
        `/?operatorModeEnabled=true&operatorModeState=${encodeURIComponent(
          operatorModeStateParam,
        )}`,
      );
      await waitForCodeEditor();

      let originalPosition: MonacoSDK.Position | undefined | null;
      await this.expectEvents({
        assert,
        realm,
        adapter,
        expectedEvents,
        callback: async () => {
          setMonacoContent(`// This is a change \n${inThisFileSource}`);
          monacoService.updateCursorPosition(new MonacoSDK.Position(45, 0));
          originalPosition = monacoService.getCursorPosition();
        },
      });
      await waitFor('[data-test-saved]');
      await waitFor('[data-test-save-idle]');
      let currentPosition = monacoService.getCursorPosition();
      assert.strictEqual(
        originalPosition!.lineNumber,
        currentPosition?.lineNumber,
        'cursor position line number has not changed',
      );
      assert.strictEqual(
        originalPosition!.column,
        currentPosition?.column,
        'cursor position column has not changed',
      );
    } finally {
      // set this back correctly regardless of test outcome
      monacoService.serverEchoDebounceMs = 0;
    }
  });

  test('cursor is placed at the correct declaration when user opens definition', async function (assert) {
    let operatorModeStateParam = stringify({
      stacks: [[]],
      submode: 'code',
      codePath: `${testRealmURL}employee.gts`,
    })!;

    await visit(
      `/?operatorModeEnabled=true&operatorModeState=${encodeURIComponent(
        operatorModeStateParam,
      )}`,
    );
    await waitForCodeEditor();

    await waitFor(`[data-boxel-selector-item-text="Employee"]`);
    await click(`[data-boxel-selector-item-text="Employee"]`);
    let lineCursorOn = monacoService.getLineCursorOn();
    assert.true(
      lineCursorOn?.includes('Employee'),
      'cursor is at Employee declaration',
    );

    await click(`[data-test-definition-container="${testRealmURL}person"]`);
    await waitFor(`[data-boxel-selector-item-text="Person"]`);
    await waitUntil(() => monacoService.hasFocus);
    lineCursorOn = monacoService.getLineCursorOn();
    assert.true(
      lineCursorOn?.includes('Person'),
      'cursor is at Person declaration',
    );
  });

  test('cursor must not be in editor if user focuses on other elements', async function (assert) {
    let operatorModeStateParam = stringify({
      stacks: [[]],
      submode: 'code',
      codePath: `${testRealmURL}employee.gts`,
    })!;

    await visit(
      `/?operatorModeEnabled=true&operatorModeState=${encodeURIComponent(
        operatorModeStateParam,
      )}`,
    );
    await waitForCodeEditor();

    await waitFor(`[data-boxel-selector-item-text="Employee"]`);
    await click(`[data-boxel-selector-item-text="Employee"]`);
    assert.true(monacoService.hasFocus);

    await fillIn('[data-test-card-url-bar] input', `${testRealmURL}person.gts`);
    assert.false(monacoService.hasFocus);
    await triggerKeyEvent(
      '[data-test-card-url-bar-input]',
      'keypress',
      'Enter',
    );
    await waitFor(`[data-boxel-selector-item-text="Person"]`);
    assert.true(monacoService.hasFocus);

    await fillIn(
      '[data-test-card-url-bar] input',
      `${testRealmURL}person.gts-test`,
    );
    assert.false(monacoService.hasFocus);
  });

  test('scroll position persists when changing card preview format', async function (assert) {
    let operatorModeStateParam = stringify({
      stacks: [[]],
      submode: 'code',
      codePath: `${testRealmURL}Pet/mango.json`,
    })!;

    await visit(
      `/?operatorModeEnabled=true&operatorModeState=${encodeURIComponent(
        operatorModeStateParam,
      )}`,
    );
    await waitForCodeEditor();
    await waitFor('[data-test-code-mode-card-preview-body]');

    await scrollTo('[data-test-code-mode-card-preview-body]', 0, 100);
    await click('[data-test-preview-card-footer-button-edit]');
    await click('[data-test-preview-card-footer-button-isolated]');
    let element = document.querySelector(
      '[data-test-code-mode-card-preview-body]',
    )!;
    assert.strictEqual(
      element.scrollTop,
      100,
      'the scroll position is correct',
    );
  });
});<|MERGE_RESOLUTION|>--- conflicted
+++ resolved
@@ -706,12 +706,7 @@
     assert
       .dom('[data-test-preview-card-footer-button-atom]')
       .hasClass('active');
-<<<<<<< HEAD
-    await waitFor('[data-test-code-mode-card-preview-body] .atom-card');
-    assert.dom('[data-test-code-mode-card-preview-body] .atom-card').exists();
-=======
     assert.dom('[data-test-code-mode-card-preview-body] .atom-format').exists();
->>>>>>> 906fcb55
     assert
       .dom('[data-test-code-mode-card-preview-body] .atom-format')
       .includesText('Fadhlan');
@@ -720,9 +715,6 @@
     assert
       .dom('[data-test-preview-card-footer-button-embedded]')
       .hasClass('active');
-    await waitFor(
-      '[data-test-code-mode-card-preview-body ] .field-component-card.embedded-format',
-    );
     assert
       .dom(
         '[data-test-code-mode-card-preview-body ] .field-component-card.embedded-format',
@@ -734,9 +726,6 @@
       .dom('[data-test-preview-card-footer-button-edit]')
       .hasClass('active');
 
-    await waitFor(
-      '[data-test-code-mode-card-preview-body ] .field-component-card.edit-format',
-    );
     assert
       .dom(
         '[data-test-code-mode-card-preview-body ] .field-component-card.edit-format',
