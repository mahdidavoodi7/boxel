--- conflicted
+++ resolved
@@ -961,18 +961,9 @@
                 },
               },
               description: 'Dog',
-<<<<<<< HEAD
               thumbnailURL: `./jackie.jpg`,
             });
             assert.deepEqual(card.doc.data.relationships, {
-=======
-              thumbnailURL: './jackie.jpg',
-            },
-            meta: {
-              adoptsFrom: { module: `./pet-card`, name: 'PetCard' },
-            },
-            relationships: {
->>>>>>> 2001f686
               'appointment.contact.pet': {
                 links: { self: `${testRealmURL}mango` },
               },
@@ -2048,86 +2039,12 @@
                 },
               },
             },
-<<<<<<< HEAD
           });
           let indexer = realm.searchIndex;
           let hassan = await indexer.card(
             new URL(`${testRealmURL}Friend/hassan`),
             {
               loadLinks: true,
-=======
-            meta: {
-              adoptsFrom: {
-                module: 'http://localhost:4202/test/friend',
-                name: 'Friend',
-              },
-              lastModified: adapter.lastModified.get(
-                `${testRealmURL}Friend/hassan.json`,
-              ),
-              realmInfo: testRealmInfo,
-              realmURL: 'http://test-realm/test/',
-            },
-          },
-        ],
-      });
-    } else {
-      assert.ok(false, `search entry was an error: ${mango?.error.detail}`);
-    }
-
-    let mangoEntry = await indexer.searchEntry(
-      new URL(`${testRealmURL}Friend/mango`),
-    );
-    if (mangoEntry) {
-      assert.deepEqual(mangoEntry.searchData, {
-        cardType: 'Friend',
-        id: `${testRealmURL}Friend/mango`,
-        firstName: 'Mango',
-        title: 'Mango',
-        description: 'Dog friend',
-        thumbnailURL: undefined,
-        friend: {
-          id: `${testRealmURL}Friend/hassan`,
-          firstName: 'Hassan',
-          friend: {
-            id: `${testRealmURL}Friend/mango`,
-          },
-          description: 'Dog owner',
-          thumbnailURL: undefined,
-        },
-      });
-    } else {
-      assert.ok(
-        false,
-        `could not find ${testRealmURL}Friend/mango in the index`,
-      );
-    }
-  });
-
-  test('can index a field with a cycle in the linksToMany field', async function (assert) {
-    let hassanID = `${testRealmURL}Friends/hassan`;
-    let mangoID = `${testRealmURL}Friends/mango`;
-    let vanGoghID = `${testRealmURL}Friends/vanGogh`;
-    let friendsRef = {
-      module: `${testModuleRealm}friends`,
-      name: 'Friends',
-    };
-    let { realm, adapter } = await setupIntegrationTestRealm({
-      loader,
-      contents: {
-        'Friends/vanGogh.json': {
-          data: {
-            attributes: { firstName: 'Van Gogh' },
-            relationships: { 'friends.0': { links: { self: hassanID } } },
-            meta: { adoptsFrom: friendsRef },
-          },
-        },
-        'Friends/hassan.json': {
-          data: {
-            attributes: { firstName: 'Hassan' },
-            relationships: {
-              'friends.0': { links: { self: mangoID } },
-              'friends.1': { links: { self: vanGoghID } },
->>>>>>> 2001f686
             },
           );
           if (hassan?.type === 'doc') {
@@ -2208,7 +2125,6 @@
             );
           }
 
-<<<<<<< HEAD
           let hassanEntry = await indexer.searchEntry(
             new URL(`${testRealmURL}Friend/hassan`),
           );
@@ -2226,61 +2142,6 @@
                   id: `${testRealmURL}Friend/hassan`,
                 },
                 description: 'Dog friend',
-=======
-    let hassan = await indexer.card(new URL(hassanID), {
-      loadLinks: true,
-    });
-    if (hassan?.type === 'doc') {
-      assert.deepEqual(
-        hassan.doc.data,
-        {
-          id: hassanID,
-          type: 'card',
-          links: { self: hassanID },
-          attributes: {
-            firstName: 'Hassan',
-            title: 'Hassan',
-            description: null,
-            thumbnailURL: null,
-          },
-          relationships: {
-            'friends.0': {
-              links: { self: './mango' },
-              data: { type: 'card', id: mangoID },
-            },
-            'friends.1': {
-              links: { self: './vanGogh' },
-              data: { type: 'card', id: vanGoghID },
-            },
-          },
-          meta: {
-            adoptsFrom: friendsRef,
-            lastModified: adapter.lastModified.get(`${hassanID}.json`),
-            realmInfo: testRealmInfo,
-            realmURL: 'http://test-realm/test/',
-          },
-        },
-        'hassan doc.data is correct',
-      );
-
-      assert.deepEqual(
-        hassan.doc.included,
-        [
-          {
-            id: mangoID,
-            type: 'card',
-            links: { self: mangoID },
-            attributes: {
-              firstName: 'Mango',
-              title: 'Mango',
-              description: null,
-              thumbnailURL: null,
-            },
-            relationships: {
-              'friends.0': {
-                links: { self: './hassan' },
-                data: { type: 'card', id: hassanID },
->>>>>>> 2001f686
               },
               title: 'Hassan',
             });
@@ -2536,7 +2397,6 @@
                   },
                 },
               ],
-<<<<<<< HEAD
               'hassan doc.included is correct',
             );
           } else {
@@ -2568,65 +2428,6 @@
                     friends: [{ id: hassanID }],
                   },
                 ],
-=======
-            },
-          ],
-        },
-        'mango searchData is correct',
-      );
-    } else {
-      assert.ok(false, `could not find ${mangoID} in the index`);
-    }
-
-    let vanGogh = await indexer.card(new URL(vanGoghID), {
-      loadLinks: true,
-    });
-    if (vanGogh?.type === 'doc') {
-      assert.deepEqual(
-        vanGogh.doc.data,
-        {
-          id: vanGoghID,
-          type: 'card',
-          links: { self: vanGoghID },
-          attributes: {
-            firstName: 'Van Gogh',
-            title: 'Van Gogh',
-            description: null,
-            thumbnailURL: null,
-          },
-          relationships: {
-            'friends.0': {
-              links: { self: './hassan' },
-              data: { type: 'card', id: hassanID },
-            },
-          },
-          meta: {
-            adoptsFrom: friendsRef,
-            lastModified: adapter.lastModified.get(`${vanGoghID}.json`),
-            realmInfo: testRealmInfo,
-            realmURL: 'http://test-realm/test/',
-          },
-        },
-        'vanGogh doc.data is correct',
-      );
-      assert.deepEqual(
-        vanGogh.doc.included,
-        [
-          {
-            id: hassanID,
-            type: 'card',
-            links: { self: hassanID },
-            attributes: {
-              firstName: 'Hassan',
-              title: 'Hassan',
-              description: null,
-              thumbnailURL: null,
-            },
-            relationships: {
-              'friends.0': {
-                links: { self: './mango' },
-                data: { type: 'card', id: mangoID },
->>>>>>> 2001f686
               },
               'hassan searchData is correct',
             );
@@ -2901,7 +2702,6 @@
                 },
               },
             },
-<<<<<<< HEAD
           });
           let indexer = realm.searchIndex;
           let refs = (
@@ -2939,6 +2739,7 @@
               'https://packages/ember-concurrency',
               'https://packages/ember-concurrency/-private/async-arrow-runtime',
               'https://packages/ember-modifier',
+              'https://packages/ember-provide-consume-context',
               'https://packages/lodash',
               'https://packages/tracked-built-ins',
             ],
@@ -2965,170 +2766,15 @@
               'post.json': { data: { meta: { adoptsFrom: baseCardRef } } },
               'dir/card.json': { data: { meta: { adoptsFrom: baseCardRef } } },
               '.gitignore': `
-=======
-          },
-        },
-      },
-    });
-    let indexer = realm.searchIndex;
-    let refs = (await indexer.searchEntry(new URL(`${testRealmURL}person-1`)))
-      ?.deps;
-    assert.deepEqual(
-      [...refs!.keys()]
-        .sort()
-        // Exclude synthetic imports that encapsulate scoped CSS
-        .filter((key) => !key.includes('glimmer-scoped.css')),
-      [
-        'http://localhost:4202/test/person',
-        'https://cardstack.com/base/card-api',
-        'https://cardstack.com/base/contains-many-component',
-        'https://cardstack.com/base/field-component',
-        'https://cardstack.com/base/links-to-editor',
-        'https://cardstack.com/base/links-to-many-component',
-        'https://cardstack.com/base/number',
-        'https://cardstack.com/base/shared-state',
-        'https://cardstack.com/base/string',
-        'https://cardstack.com/base/text-input-validator',
-        'https://cardstack.com/base/watched-array',
-        'https://packages/@cardstack/boxel-ui/components',
-        'https://packages/@cardstack/boxel-ui/helpers',
-        'https://packages/@cardstack/boxel-ui/icons',
-        'https://packages/@cardstack/runtime-common',
-        'https://packages/@ember/component',
-        'https://packages/@ember/component/template-only',
-        'https://packages/@ember/helper',
-        'https://packages/@ember/modifier',
-        'https://packages/@ember/object',
-        'https://packages/@ember/template-factory',
-        'https://packages/@glimmer/component',
-        'https://packages/@glimmer/tracking',
-        'https://packages/ember-concurrency',
-        'https://packages/ember-concurrency/-private/async-arrow-runtime',
-        'https://packages/ember-modifier',
-        'https://packages/ember-provide-consume-context',
-        'https://packages/lodash',
-        'https://packages/tracked-built-ins',
-      ],
-      'the card references for the instance are correct',
-    );
-  });
-
-  test('search index does not contain entries that match patterns in ignore files', async function (assert) {
-    let { realm } = await setupIntegrationTestRealm({
-      loader,
-      contents: {
-        'ignore-me-1.json': {
-          data: { meta: { adoptsFrom: baseCardRef } },
-        },
-        'posts/nested.json': {
-          data: { meta: { adoptsFrom: baseCardRef } },
-        },
-        'posts/please-ignore-me.json': {
-          data: { meta: { adoptsFrom: baseCardRef } },
-        },
-        'posts/ignore-me-2.json': {
-          data: { meta: { adoptsFrom: baseCardRef } },
-        },
-        'post.json': { data: { meta: { adoptsFrom: baseCardRef } } },
-        'dir/card.json': { data: { meta: { adoptsFrom: baseCardRef } } },
-        '.gitignore': `
->>>>>>> 2001f686
 ignore-me*.json
 dir/
 posts/please-ignore-me.json
       `,
-<<<<<<< HEAD
-            },
-          });
-=======
-      },
-    });
-
-    let indexer = realm.searchIndex;
-
-    {
-      let card = await indexer.card(
-        new URL(`${testRealmURL}posts/please-ignore-me`),
-      );
-      assert.deepEqual(
-        card,
-        undefined,
-        'instance does not exist because file is ignored',
-      );
-    }
-    {
-      let card = await indexer.card(new URL(`${testRealmURL}dir/card`));
-      assert.deepEqual(
-        card,
-        undefined,
-        'instance does not exist because file is ignored',
-      );
-    }
-    {
-      let card = await indexer.card(new URL(`${testRealmURL}ignore-me-1`));
-      assert.deepEqual(
-        card,
-        undefined,
-        'instance does not exist because file is ignored',
-      );
-    }
-    {
-      let card = await indexer.card(
-        new URL(`${testRealmURL}posts/ignore-me-2`),
-      );
-      assert.deepEqual(
-        card,
-        undefined,
-        'instance does not exist because file is ignored',
-      );
-    }
-    {
-      let card = await indexer.card(new URL(`${testRealmURL}post`));
-      assert.ok(card, 'instance exists');
-    }
-    {
-      let card = await indexer.card(new URL(`${testRealmURL}posts/nested`));
-      assert.ok(card, 'instance exists');
-    }
-  });
-
-  test('search index ignores .realm.json file', async function (assert) {
-    let { realm } = await setupIntegrationTestRealm({
-      loader,
-      contents: {
-        '.realm.json': `{ name: 'Example Workspace' }`,
-        'post.json': { data: { meta: { adoptsFrom: baseCardRef } } },
-      },
-    });
-
-    let indexer = realm.searchIndex;
-    let card = await indexer.card(new URL(`${testRealmURL}post`));
-    assert.ok(card, 'instance exists');
-    let instance = await indexer.card(new URL(`${testRealmURL}.realm.json`));
-    assert.strictEqual(
-      instance,
-      undefined,
-      'instance does not exist because file is ignored',
-    );
-  });
-
-  test("incremental indexing doesn't process ignored files", async function (assert) {
-    let { realm } = await setupIntegrationTestRealm({
-      loader,
-      contents: {
-        'posts/ignore-me.json': {
-          data: { meta: { adoptsFrom: baseCardRef } },
-        },
-        '.gitignore': `
-posts/ignore-me.json
-      `,
-      },
-    });
->>>>>>> 2001f686
+            },
+          });
 
           let indexer = realm.searchIndex;
 
-<<<<<<< HEAD
           {
             let card = await indexer.card(
               new URL(`${testRealmURL}posts/please-ignore-me`),
@@ -3211,89 +2857,6 @@
               '.gitignore': `
 posts/ignore-me.json
       `,
-=======
-    let instance = await indexer.card(
-      new URL(`${testRealmURL}posts/ignore-me`),
-    );
-    assert.strictEqual(
-      instance,
-      undefined,
-      'instance does not exist because file is ignored',
-    );
-    assert.strictEqual(
-      indexer.stats.instancesIndexed,
-      0,
-      'no instances were processed',
-    );
-  });
-
-  module('query', function (hooks) {
-    const sampleCards: CardDocFiles = {
-      'card-1.json': {
-        data: {
-          type: 'card',
-          attributes: {
-            title: 'Card 1',
-            description: 'Sample post',
-            author: {
-              firstName: 'Cardy',
-              lastName: 'Stackington Jr. III',
-            },
-            views: 0,
-          },
-          meta: {
-            adoptsFrom: {
-              module: `${testModuleRealm}article`,
-              name: 'Article',
-            },
-          },
-        },
-      },
-      'card-2.json': {
-        data: {
-          type: 'card',
-          attributes: { author: { firstName: 'Cardy' }, editions: 1 },
-          meta: {
-            adoptsFrom: {
-              module: `${testModuleRealm}book`,
-              name: 'Book',
-            },
-          },
-        },
-      },
-      'cards/1.json': {
-        data: {
-          type: 'card',
-          attributes: {
-            title: 'Card 1',
-            description: 'Sample post',
-            author: {
-              firstName: 'Carl',
-              lastName: 'Stack',
-              posts: 1,
-            },
-            createdAt: new Date(2022, 7, 1),
-            views: 10,
-          },
-          meta: {
-            adoptsFrom: {
-              module: `${testModuleRealm}post`,
-              name: 'Post',
-            },
-          },
-        },
-      },
-      'cards/2.json': {
-        data: {
-          type: 'card',
-          attributes: {
-            title: 'Card 2',
-            description: 'Sample post',
-            author: {
-              firstName: 'Carl',
-              lastName: 'Deck',
-              posts: 3,
->>>>>>> 2001f686
             },
           });
 
@@ -3349,7 +2912,6 @@
                 },
               },
             },
-<<<<<<< HEAD
             'cards/1.json': {
               data: {
                 type: 'card',
@@ -3412,66 +2974,6 @@
                   },
                 },
               },
-=======
-            editions: 1,
-            pubDate: '2022-07-01',
-          },
-          meta: {
-            adoptsFrom: {
-              module: `${testModuleRealm}book`,
-              name: 'Book',
-            },
-          },
-        },
-      },
-      'books/2.json': {
-        data: {
-          type: 'card',
-          attributes: {
-            author: {
-              firstName: 'Van Gogh',
-              lastName: 'Abdel-Rahman',
-            },
-            editions: 0,
-            pubDate: '2023-08-01',
-          },
-          meta: {
-            adoptsFrom: {
-              module: `${testModuleRealm}book`,
-              name: 'Book',
-            },
-          },
-        },
-      },
-      'books/3.json': {
-        data: {
-          type: 'card',
-          attributes: {
-            author: {
-              firstName: 'Jackie',
-              lastName: 'Aguilar',
-            },
-            editions: 2,
-            pubDate: '2022-08-01',
-          },
-          meta: {
-            adoptsFrom: {
-              module: `${testModuleRealm}book`,
-              name: 'Book',
-            },
-          },
-        },
-      },
-      'catalog-entry-1.json': {
-        data: {
-          type: 'card',
-          attributes: {
-            title: 'Post',
-            description: 'A card that represents a blog post',
-            ref: {
-              module: `${testModuleRealm}post`,
-              name: 'Post',
->>>>>>> 2001f686
             },
             'books/2.json': {
               data: {
@@ -4014,7 +3516,6 @@
                   date: '2024-10-30',
                 },
               },
-<<<<<<< HEAD
             });
             assert.deepEqual(
               matching.map((m) => m.id),
@@ -4129,762 +3630,6 @@
                 'eq on null hosts.firstName',
               );
             }
-=======
-            ],
-          },
-          relationships: {},
-          meta: {
-            adoptsFrom: {
-              module: `${testModuleRealm}booking`,
-              name: 'Booking',
-            },
-          },
-        },
-      },
-      'person-card1.json': {
-        data: {
-          type: 'card',
-          attributes: {
-            firstName: 'Person',
-            lastName: 'Card 1',
-          },
-          meta: {
-            adoptsFrom: {
-              module: `${testModuleRealm}person`,
-              name: 'Person',
-            },
-          },
-        },
-      },
-      'person-card2.json': {
-        data: {
-          type: 'card',
-          attributes: {
-            firstName: 'Person',
-            lastName: 'Card 2',
-          },
-          meta: {
-            adoptsFrom: {
-              module: `${testModuleRealm}person`,
-              name: 'Person',
-            },
-          },
-        },
-      },
-    };
-
-    let indexer: SearchIndex;
-
-    hooks.beforeEach(async function () {
-      let { realm } = await setupIntegrationTestRealm({
-        loader,
-        contents: sampleCards,
-      });
-      indexer = realm.searchIndex;
-    });
-
-    test(`can search for cards by using the 'eq' filter`, async function (assert) {
-      let { data: matching } = await indexer.search({
-        filter: {
-          on: { module: `${testModuleRealm}post`, name: 'Post' },
-          eq: { title: 'Card 1', description: 'Sample post' },
-        },
-      });
-      assert.deepEqual(
-        matching.map((m) => m.id),
-        [`${paths.url}card-1`, `${paths.url}cards/1`],
-      );
-    });
-
-    test(`can use 'eq' to find 'null' values`, async function (assert) {
-      let { data: matching } = await indexer.search({
-        filter: {
-          on: { module: `${testModuleRealm}book`, name: 'Book' },
-          eq: { 'author.lastName': null },
-        },
-      });
-      assert.deepEqual(
-        matching.map((m) => m.id),
-        [`${testRealmURL}card-2`],
-      );
-    });
-
-    test(`can search for cards by using a computed field`, async function (assert) {
-      let { data: matching } = await indexer.search({
-        filter: {
-          on: { module: `${testModuleRealm}post`, name: 'Post' },
-          eq: { 'author.fullName': 'Carl Stack' },
-        },
-      });
-      assert.deepEqual(
-        matching.map((m) => m.id),
-        [`${paths.url}cards/1`],
-      );
-    });
-
-    test('can search for cards by using a linksTo field', async function (assert) {
-      let { data: matching } = await indexer.search({
-        filter: {
-          on: { module: `${testModuleRealm}friend`, name: 'Friend' },
-          eq: { 'friend.firstName': 'Mango' },
-        },
-      });
-      assert.deepEqual(
-        matching.map((m) => m.id),
-        [`${paths.url}friend1`],
-      );
-    });
-
-    test(`can search for cards that have custom queryableValue`, async function (assert) {
-      let { data: matching } = await indexer.search({
-        filter: {
-          on: {
-            module: `${baseRealm.url}catalog-entry`,
-            name: 'CatalogEntry',
-          },
-          eq: {
-            ref: {
-              module: `${testModuleRealm}post`,
-              name: 'Post',
-            },
-          },
-        },
-      });
-      assert.deepEqual(
-        matching.map((m) => m.id),
-        [`${paths.url}catalog-entry-1`],
-      );
-    });
-
-    test('can combine multiple filters', async function (assert) {
-      let { data: matching } = await indexer.search({
-        filter: {
-          on: {
-            module: `${testModuleRealm}post`,
-            name: 'Post',
-          },
-          every: [
-            { eq: { title: 'Card 1' } },
-            { not: { eq: { 'author.firstName': 'Cardy' } } },
-          ],
-        },
-      });
-      assert.strictEqual(matching.length, 1);
-      assert.strictEqual(matching[0]?.id, `${testRealmURL}cards/1`);
-    });
-
-    test('can handle a filter with double negatives', async function (assert) {
-      let { data: matching } = await indexer.search({
-        filter: {
-          on: { module: `${testModuleRealm}post`, name: 'Post' },
-          not: { not: { not: { eq: { 'author.firstName': 'Carl' } } } },
-        },
-      });
-      assert.deepEqual(
-        matching.map((m) => m.id),
-        [`${paths.url}card-1`],
-      );
-    });
-
-    test('can filter by card type', async function (assert) {
-      let { data: matching } = await indexer.search({
-        filter: {
-          type: { module: `${testModuleRealm}article`, name: 'Article' },
-        },
-      });
-      assert.deepEqual(
-        matching.map((m) => m.id),
-        [`${paths.url}card-1`, `${paths.url}cards/2`],
-        'found cards of type Article',
-      );
-
-      matching = (
-        await indexer.search({
-          filter: {
-            type: { module: `${testModuleRealm}post`, name: 'Post' },
-          },
-        })
-      ).data;
-      assert.deepEqual(
-        matching.map((m) => m.id),
-        [`${paths.url}card-1`, `${paths.url}cards/1`, `${paths.url}cards/2`],
-        'found cards of type Post',
-      );
-    });
-
-    test(`can filter on a card's own fields using range`, async function (assert) {
-      let { data: matching } = await indexer.search({
-        filter: {
-          on: { module: `${testModuleRealm}post`, name: 'Post' },
-          range: {
-            views: { lte: 10, gt: 5 },
-            'author.posts': { gte: 1 },
-          },
-        },
-      });
-      assert.deepEqual(
-        matching.map((m) => m.id),
-        [`${paths.url}cards/1`],
-      );
-    });
-
-    test(`can filter on a nested field inside a containsMany using 'range'`, async function (assert) {
-      {
-        let { data: matching } = await indexer.search({
-          filter: {
-            on: { module: `${testModuleRealm}booking`, name: 'Booking' },
-            range: {
-              'posts.views': { gt: 10, lte: 16 },
-              'posts.author.posts': { gte: 5, lt: 10 },
-            },
-          },
-        });
-        assert.deepEqual(
-          matching.map((m) => m.id),
-          [`${paths.url}booking2`],
-        );
-      }
-      {
-        let { data: matching } = await indexer.search({
-          filter: {
-            on: { module: `${testModuleRealm}booking`, name: 'Booking' },
-            range: {
-              'posts.views': { lte: 0 },
-            },
-          },
-        });
-        assert.deepEqual(
-          matching.map((m) => m.id),
-          [`${paths.url}booking2`],
-        );
-      }
-      {
-        let { data: matching } = await indexer.search({
-          filter: {
-            on: { module: `${testModuleRealm}booking`, name: 'Booking' },
-            range: {
-              'posts.views': { lte: undefined },
-            },
-          },
-        });
-        assert.deepEqual(
-          matching.map((m) => m.id),
-          [],
-        );
-      }
-    });
-
-    test('can use a range filter with custom formatQuery', async function (assert) {
-      let { data: matching } = await indexer.search({
-        filter: {
-          on: { module: `${testModuleRealm}dog`, name: 'Dog' },
-          range: {
-            numberOfTreats: {
-              lt: ['three', 'zero'],
-              gt: ['two', 'zero'],
-            },
-          },
-        },
-      });
-      assert.deepEqual(
-        matching.map((m) => m.id),
-        [`${paths.url}vangogh`],
-      );
-    });
-
-    test('can use an eq filter with a date field', async function (assert) {
-      let { data: matching } = await indexer.search({
-        filter: {
-          on: { module: `${testModuleRealm}event`, name: 'Event' },
-          eq: {
-            date: '2024-10-30',
-          },
-        },
-      });
-      assert.deepEqual(
-        matching.map((m) => m.id),
-        [`${paths.url}event-1`],
-      );
-    });
-
-    test(`gives a good error when query refers to missing card`, async function (assert) {
-      try {
-        await indexer.search({
-          filter: {
-            on: {
-              module: `${testModuleRealm}nonexistent`,
-              name: 'Nonexistent',
-            },
-            eq: { nonExistentField: 'hello' },
-          },
-        });
-        throw new Error('failed to throw expected exception');
-      } catch (err: any) {
-        assert.strictEqual(
-          err.message,
-          `Your filter refers to nonexistent type: import { Nonexistent } from "${testModuleRealm}nonexistent"`,
-        );
-      }
-
-      let cardRef: CodeRef = {
-        type: 'fieldOf',
-        field: 'name',
-        card: {
-          module: `${testModuleRealm}nonexistent`,
-          name: 'Nonexistent',
-        },
-      };
-      try {
-        await indexer.search({
-          filter: {
-            on: cardRef,
-            eq: { name: 'Simba' },
-          },
-        });
-        throw new Error('failed to throw expected exception');
-      } catch (err: any) {
-        assert.strictEqual(
-          err.message,
-          `Your filter refers to nonexistent type: ${JSON.stringify(
-            cardRef,
-            null,
-            2,
-          )}`,
-        );
-      }
-    });
-
-    test(`gives a good error when query refers to missing field`, async function (assert) {
-      try {
-        await indexer.search({
-          filter: {
-            on: { module: `${testModuleRealm}post`, name: 'Post' },
-            eq: {
-              'author.firstName': 'Cardy',
-              'author.nonExistentField': 'hello',
-            },
-          },
-        });
-        throw new Error('failed to throw expected exception');
-      } catch (err: any) {
-        assert.strictEqual(
-          err.message,
-          `Your filter refers to nonexistent field "nonExistentField" on type {"module":"${testModuleRealm}person","name":"PersonField"}`,
-        );
-      }
-    });
-
-    test(`can filter on a nested field using 'eq'`, async function (assert) {
-      let { data: matching } = await indexer.search({
-        filter: {
-          on: { module: `${testModuleRealm}post`, name: 'Post' },
-          eq: { 'author.firstName': 'Carl' },
-        },
-      });
-      assert.deepEqual(
-        matching.map((m) => m.id),
-        [`${paths.url}cards/1`, `${paths.url}cards/2`],
-      );
-    });
-
-    test(`can filter on a nested field inside a containsMany using 'eq'`, async function (assert) {
-      {
-        let { data: matching } = await indexer.search({
-          filter: {
-            on: { module: `${testModuleRealm}booking`, name: 'Booking' },
-            eq: { 'hosts.firstName': 'Arthur' },
-          },
-        });
-        assert.deepEqual(
-          matching.map((m) => m.id),
-          [`${paths.url}booking1`, `${paths.url}booking2`],
-          'eq on hosts.firstName',
-        );
-      }
-      {
-        let { data: matching } = await indexer.search({
-          filter: {
-            on: { module: `${testModuleRealm}booking`, name: 'Booking' },
-            eq: { 'hosts.firstName': null },
-          },
-        });
-        assert.strictEqual(matching.length, 0, 'eq on null hosts.firstName');
-      }
-      {
-        let { data: matching } = await indexer.search({
-          filter: {
-            on: { module: `${testModuleRealm}booking`, name: 'Booking' },
-            eq: {
-              'posts.author.firstName': 'A',
-              'posts.author.lastName': 'B',
-            },
-          },
-        });
-        assert.deepEqual(
-          matching.map((m) => m.id),
-          [`${paths.url}booking2`],
-          'eq on posts.author.firstName and posts.author.lastName',
-        );
-      }
-      {
-        let { data: matching } = await indexer.search({
-          filter: {
-            on: { module: `${testModuleRealm}booking`, name: 'Booking' },
-            eq: {
-              'hosts.firstName': 'Arthur',
-              'posts.author.lastName': null,
-            },
-          },
-        });
-        assert.deepEqual(
-          matching.map((m) => m.id),
-          [`${paths.url}booking1`],
-          'eq on hosts.firstName, posts.author.firstName, and null posts.author.lastName',
-        );
-      }
-    });
-
-    skip(`can filter on an array of primitive fields inside a containsMany using 'eq'`, async function (assert) {
-      {
-        let { data: matching } = await indexer.search({
-          filter: {
-            on: { module: `${testModuleRealm}booking`, name: 'Booking' },
-            eq: { sponsors: ['Nintendo'] },
-          },
-        });
-        assert.deepEqual(
-          matching.map((m) => m.id),
-          [`${paths.url}booking1`],
-          'eq on sponsors',
-        );
-      }
-      {
-        let { data: matching } = await indexer.search({
-          filter: {
-            on: { module: `${testModuleRealm}booking`, name: 'Booking' },
-            eq: { sponsors: ['Playstation'] },
-          },
-        });
-        assert.strictEqual(
-          matching.length,
-          0,
-          'eq on nonexisting value in sponsors',
-        );
-      }
-      {
-        let { data: matching } = await indexer.search({
-          filter: {
-            on: { module: `${testModuleRealm}booking`, name: 'Booking' },
-            eq: {
-              'hosts.firstName': 'Arthur',
-              sponsors: null,
-            },
-          },
-        });
-        assert.deepEqual(
-          matching.map((m) => m.id),
-          [`${paths.url}booking2`],
-          'eq on hosts.firstName and null sponsors',
-        );
-      }
-    });
-
-    test('can negate a filter', async function (assert) {
-      let { data: matching } = await indexer.search({
-        filter: {
-          on: { module: `${testModuleRealm}article`, name: 'Article' },
-          not: { eq: { 'author.firstName': 'Carl' } },
-        },
-      });
-      assert.deepEqual(
-        matching.map((m) => m.id),
-        [`${testRealmURL}card-1`],
-      );
-    });
-
-    test('can combine multiple types', async function (assert) {
-      let { data: matching } = await indexer.search({
-        filter: {
-          any: [
-            {
-              on: {
-                module: `${testModuleRealm}article`,
-                name: 'Article',
-              },
-              eq: { 'author.firstName': 'Cardy' },
-            },
-            {
-              on: { module: `${testModuleRealm}book`, name: 'Book' },
-              eq: { 'author.firstName': 'Cardy' },
-            },
-          ],
-        },
-      });
-      assert.deepEqual(
-        matching.map((m) => m.id),
-        [`${paths.url}card-1`, `${paths.url}card-2`],
-      );
-    });
-
-    // sorting
-    test('can sort in alphabetical order', async function (assert) {
-      let { data: matching } = await indexer.search({
-        sort: [
-          {
-            by: 'author.lastName',
-            on: { module: `${testModuleRealm}article`, name: 'Article' },
-          },
-        ],
-        filter: {
-          type: { module: `${testModuleRealm}article`, name: 'Article' },
-        },
-      });
-      assert.deepEqual(
-        matching.map((m) => m.id),
-        [`${paths.url}cards/2`, `${paths.url}card-1`],
-      );
-    });
-
-    test('can sort in reverse alphabetical order', async function (assert) {
-      let { data: matching } = await indexer.search({
-        sort: [
-          {
-            by: 'author.firstName',
-            on: { module: `${testModuleRealm}article`, name: 'Article' },
-            direction: 'desc',
-          },
-        ],
-        filter: {
-          type: { module: `${testModuleRealm}post`, name: 'Post' },
-        },
-      });
-      assert.deepEqual(
-        matching.map((m) => m.id),
-        [
-          `${paths.url}cards/1`, // type is post
-          `${paths.url}cards/2`, // Carl
-          `${paths.url}card-1`, // Cardy
-        ],
-      );
-    });
-
-    test('can sort by custom queryableValue', async function (assert) {
-      let { data: matching } = await indexer.search({
-        sort: [
-          {
-            by: 'numberOfTreats',
-            on: { module: `${testModuleRealm}dog`, name: 'Dog' },
-            direction: 'asc',
-          },
-        ],
-        filter: {
-          type: { module: `${testModuleRealm}dog`, name: 'Dog' },
-        },
-      });
-      assert.deepEqual(
-        matching.map((m) => m.id),
-        [
-          `${paths.url}mango`, // 12
-          `${paths.url}vangogh`, // 29
-          `${paths.url}ringo`, // 35
-        ],
-      );
-    });
-
-    test('can sort by card display name (card type shown in the interface)', async function (assert) {
-      let { data: matching } = await indexer.search({
-        sort: [
-          {
-            on: baseCardRef,
-            by: 'cardType',
-          },
-        ],
-      });
-
-      assert.deepEqual(
-        matching.map((m) => m.id),
-        [
-          `${paths.url}card-1`, // article
-          `${paths.url}cards/2`, // article
-          `${paths.url}card-2`, // book
-          `${paths.url}books/1`, // book
-          `${paths.url}books/2`, // book
-          `${paths.url}books/3`, // book
-          `${paths.url}booking1`, // booking
-          `${paths.url}booking2`, // booking
-          `${paths.url}catalog-entry-1`, // catalog entry
-          `${paths.url}catalog-entry-2`, // catalog entry
-          `${paths.url}mango`, // dog
-          `${paths.url}ringo`, // dog
-          `${paths.url}vangogh`, // dog
-          `${paths.url}event-1`, // event
-          `${paths.url}event-2`, // event
-          `${paths.url}friend2`, // friend
-          `${paths.url}friend1`, // friend
-          `${paths.url}person-card1`, // person
-          `${paths.url}person-card2`, // person
-          `${paths.url}cards/1`, // person
-        ],
-      );
-    });
-
-    test('can sort by multiple string field conditions in given directions', async function (assert) {
-      let { data: matching } = await indexer.search({
-        sort: [
-          {
-            by: 'author.lastName',
-            on: { module: `${testModuleRealm}book`, name: 'Book' },
-            direction: 'asc',
-          },
-          {
-            by: 'author.firstName',
-            on: { module: `${testModuleRealm}book`, name: 'Book' },
-            direction: 'desc',
-          },
-        ],
-        filter: {
-          type: { module: `${testModuleRealm}book`, name: 'Book' },
-        },
-      });
-      assert.deepEqual(
-        matching.map((m) => m.id),
-        [
-          `${paths.url}books/2`, // Van Gogh Ab
-          `${paths.url}books/1`, // Mango Ab
-          `${paths.url}books/3`, // Jackie Ag
-          `${paths.url}card-2`, // Cardy --> lastName is null
-        ],
-      );
-    });
-
-    test('can sort by number value', async function (assert) {
-      let { data: matching } = await indexer.search({
-        sort: [
-          {
-            by: 'editions',
-            on: { module: `${testModuleRealm}book`, name: 'Book' },
-          },
-          {
-            by: 'author.lastName',
-            on: { module: `${testModuleRealm}book`, name: 'Book' },
-          },
-        ],
-        filter: {
-          type: { module: `${testModuleRealm}book`, name: 'Book' },
-        },
-      });
-      assert.deepEqual(
-        matching.map((m) => m.id),
-        [
-          `${paths.url}books/2`, // 0
-          `${paths.url}books/1`, // 1
-          `${paths.url}card-2`, // 1
-          `${paths.url}books/3`, // 2
-        ],
-      );
-    });
-
-    test('can sort by date', async function (assert) {
-      let { data: matching } = await indexer.search({
-        sort: [
-          {
-            by: 'pubDate',
-            on: { module: `${testModuleRealm}book`, name: 'Book' },
-          },
-        ],
-        filter: {
-          type: { module: `${testModuleRealm}book`, name: 'Book' },
-        },
-      });
-      assert.deepEqual(
-        matching.map((m) => m.id),
-        [
-          `${paths.url}books/1`, // 2022-07-01
-          `${paths.url}books/3`, // 2022-08-01
-          `${paths.url}books/2`, // 2023-08-01
-          `${paths.url}card-2`, // null
-        ],
-      );
-    });
-
-    test('can sort by mixed field types', async function (assert) {
-      let { data: matching } = await indexer.search({
-        sort: [
-          {
-            by: 'editions',
-            on: { module: `${testModuleRealm}book`, name: 'Book' },
-            direction: 'desc',
-          },
-          {
-            by: 'author.lastName',
-            on: { module: `${testModuleRealm}book`, name: 'Book' },
-          },
-        ],
-        filter: {
-          type: { module: `${testModuleRealm}book`, name: 'Book' },
-        },
-      });
-      assert.deepEqual(
-        matching.map((m) => m.id),
-        [
-          `${paths.url}books/3`, // 2
-          `${paths.url}books/1`, // 1 // Ab
-          `${paths.url}card-2`, // 1 // null
-          `${paths.url}books/2`, // 0
-        ],
-      );
-    });
-
-    test(`can sort on multiple paths in combination with 'any' filter`, async function (assert) {
-      let { data: matching } = await indexer.search({
-        sort: [
-          {
-            by: 'author.lastName',
-            on: { module: `${testModuleRealm}book`, name: 'Book' },
-          },
-          {
-            by: 'author.firstName',
-            on: { module: `${testModuleRealm}book`, name: 'Book' },
-            direction: 'desc',
-          },
-        ],
-        filter: {
-          any: [
-            { type: { module: `${testModuleRealm}book`, name: 'Book' } },
-            {
-              type: {
-                module: `${testModuleRealm}article`,
-                name: 'Article',
-              },
-            },
-          ],
-        },
-      });
-      assert.deepEqual(
-        matching.map((m) => m.id),
-        [
-          `${paths.url}books/2`, // Ab Van Gogh
-          `${paths.url}books/1`, // Ab Mango
-          `${paths.url}books/3`, // Ag Jackie
-          `${paths.url}card-2`, // null
-          `${paths.url}card-1`, // (article)
-          `${paths.url}cards/2`, // (article)
-        ],
-      );
-    });
-
-    test(`can sort on multiple paths in combination with 'every' filter`, async function (assert) {
-      let { data: matching } = await indexer.search({
-        sort: [
-          {
-            by: 'author.firstName',
-            on: { module: `${testModuleRealm}book`, name: 'Book' },
-            direction: 'desc',
-          },
-        ],
-        filter: {
-          every: [
->>>>>>> 2001f686
             {
               let { data: matching } = await indexer.search({
                 filter: {
