import Service from '@ember/service';
import { type TestContext, getContext, visit } from '@ember/test-helpers';
import { findAll, waitUntil, waitFor, click } from '@ember/test-helpers';
import { buildWaiter } from '@ember/test-waiters';
import GlimmerComponent from '@glimmer/component';

import { formatRFC7231, parse } from 'date-fns';

import ms from 'ms';

import {
  Kind,
  RealmAdapter,
  FileRef,
  LooseSingleCardDocument,
  baseRealm,
  createResponse,
  RealmInfo,
  Deferred,
  executableExtensions,
  SupportedMimeType,
  type TokenClaims,
} from '@cardstack/runtime-common';

import { Loader } from '@cardstack/runtime-common/loader';
import { LocalPath, RealmPaths } from '@cardstack/runtime-common/paths';
import { Realm } from '@cardstack/runtime-common/realm';

import type { UpdateEventData } from '@cardstack/runtime-common/realm';
import {
  RunnerOptionsManager,
  type RunState,
  type RunnerRegistration,
  type EntrySetter,
  type SearchEntryWithErrors,
} from '@cardstack/runtime-common/search-index';
import { getFileWithFallbacks } from '@cardstack/runtime-common/stream';

import CardPrerender from '@cardstack/host/components/card-prerender';

import type CardService from '@cardstack/host/services/card-service';
import type { CardSaveSubscriber } from '@cardstack/host/services/card-service';

import type MessageService from '@cardstack/host/services/message-service';

import {
  type CardDef,
  type FieldDef,
} from 'https://cardstack.com/base/card-api';

import { setupSessionsServiceMock } from './mock-sessions-service';
import percySnapshot from './percy-snapshot';

import { renderComponent } from './render-component';
import { WebMessageStream, messageCloseHandler } from './stream';
import visitOperatorMode from './visit-operator-mode';

export { percySnapshot };
export { setupSessionsServiceMock };
export { visitOperatorMode };

const waiter = buildWaiter('@cardstack/host/test/helpers/index:onFetch-waiter');

type CardAPI = typeof import('https://cardstack.com/base/card-api');
const testMatrix = {
  url: new URL(`http://localhost:8008`),
  username: 'test_realm',
  password: 'password',
};

export function cleanWhiteSpace(text: string) {
  // this also normalizes non-breaking space characters which seem
  // to be appearing in date/time serialization in some envs
  // eslint-disable-next-line no-irregular-whitespace
  return text.replace(/[\s ]+/g, ' ').trim();
}

export function trimCardContainer(text: string) {
  return cleanWhiteSpace(text).replace(
    /<div .*? data-test-field-component-card>\s?[<!---->]*? (.*?) <\/div>/g,
    '$1',
  );
}

export function p(dateString: string): Date {
  return parse(dateString, 'yyyy-MM-dd', new Date());
}

export function getMonacoContent(): string {
  return (window as any).monaco.editor.getModels()[0].getValue();
}

export function setMonacoContent(content: string): string {
  return (window as any).monaco.editor.getModels()[0].setValue(content);
}

export async function waitForCodeEditor() {
  // need a moment for the monaco SDK to load
  return await waitFor('[data-test-editor]', { timeout: 3000 });
}

export async function waitForSyntaxHighlighting(
  textContent: string,
  color: string,
) {
  let codeTokens;
  let finalHighlightedToken: Element | undefined;

  await waitUntil(
    () => {
      codeTokens = findAll('.view-line span span');
      finalHighlightedToken = codeTokens.find(
        (t) => t.innerHTML === textContent,
      );
      return finalHighlightedToken;
    },
    {
      timeout: 10000, // need to wait for monaco to load
      timeoutMessage: `timed out waiting for \`${textContent}\` token`,
    },
  );

  await waitUntil(
    () =>
      finalHighlightedToken?.computedStyleMap()?.get('color')?.toString() ===
      color,
    {
      timeout: 2000,
      timeoutMessage: 'timed out waiting for syntax highlighting',
    },
  );
}
export async function showSearchResult(realmName: string, id: string) {
  await waitFor(`[data-test-realm="${realmName}"] [data-test-select]`);
  while (
    document.querySelector(
      `[data-test-realm="${realmName}"] [data-test-show-more-cards]`,
    ) &&
    !document.querySelector(
      `[data-test-realm="${realmName}"] [data-test-select="${id}"]`,
    )
  ) {
    await click(`[data-test-realm="${realmName}"] [data-test-show-more-cards]`);
  }
}
export interface Dir {
  [name: string]: string | Dir;
}

export const testRealmURL = `http://test-realm/test/`;
export const testRealmInfo: RealmInfo = {
  name: 'Unnamed Workspace',
  backgroundURL: null,
  iconURL: null,
};

export interface CardDocFiles {
  [filename: string]: LooseSingleCardDocument;
}

export interface TestContextWithSave extends TestContext {
  onSave: (subscriber: CardSaveSubscriber) => void;
  unregisterOnSave: () => void;
}

export interface TestContextWithSSE extends TestContext {
  expectEvents: (args: {
    assert: Assert;
    realm: Realm;
    expectedEvents?: { type: string; data: Record<string, any> }[];
    expectedNumberOfEvents?: number;
    onEvents?: (events: { type: string; data: Record<string, any> }[]) => void;
    callback: () => Promise<any>;
    opts?: { timeout?: number };
  }) => Promise<any>;
  subscribers: ((e: { type: string; data: string }) => void)[];
}

async function makeRenderer() {
  // This emulates the application.hbs
  await renderComponent(
    class TestDriver extends GlimmerComponent {
      <template>
        <CardPrerender />
      </template>
    },
  );
}

class MockLocalIndexer extends Service {
  url = new URL(testRealmURL);
  #adapter: RealmAdapter | undefined;
  #entrySetter: EntrySetter | undefined;
  #fromScratch: ((realmURL: URL) => Promise<RunState>) | undefined;
  #incremental:
    | ((
        prev: RunState,
        url: URL,
        operation: 'update' | 'delete',
      ) => Promise<RunState>)
    | undefined;
  setup(
    fromScratch: (realmURL: URL) => Promise<RunState>,
    incremental: (
      prev: RunState,
      url: URL,
      operation: 'update' | 'delete',
    ) => Promise<RunState>,
  ) {
    this.#fromScratch = fromScratch;
    this.#incremental = incremental;
  }
  async configureRunner(
    registerRunner: RunnerRegistration,
    entrySetter: EntrySetter,
    adapter: RealmAdapter,
  ) {
    if (!this.#fromScratch || !this.#incremental) {
      throw new Error(
        `fromScratch/incremental not registered with MockLocalIndexer`,
      );
    }
    this.#entrySetter = entrySetter;
    this.#adapter = adapter;
    await registerRunner(
      this.#fromScratch.bind(this),
      this.#incremental.bind(this),
    );
  }
  async setEntry(url: URL, entry: SearchEntryWithErrors) {
    if (!this.#entrySetter) {
      throw new Error(`entrySetter not registered with MockLocalIndexer`);
    }
    this.#entrySetter(url, entry);
  }
  get adapter() {
    if (!this.#adapter) {
      throw new Error(`adapter has not been set on MockLocalIndexer`);
    }
    return this.#adapter;
  }
}

export function setupLocalIndexing(hooks: NestedHooks) {
  hooks.beforeEach(function () {
    this.owner.register('service:local-indexer', MockLocalIndexer);
  });
}

class MockMessageService extends Service {
  subscribe() {
    return () => {};
  }
  register() {}
}

export function setupOnSave(hooks: NestedHooks) {
  hooks.beforeEach<TestContextWithSave>(function () {
    let cardService = this.owner.lookup('service:card-service') as CardService;
    this.onSave = cardService.onSave.bind(cardService);
    this.unregisterOnSave =
      cardService.unregisterSaveSubscriber.bind(cardService);
  });
}

export function setupMockMessageService(hooks: NestedHooks) {
  hooks.beforeEach(function () {
    this.owner.register('service:message-service', MockMessageService);
  });
}

export function setupServerSentEvents(hooks: NestedHooks) {
  hooks.beforeEach<TestContextWithSSE>(function () {
    this.subscribers = [];
    let self = this;

    class MockMessageService extends Service {
      register() {
        (globalThis as any)._CARDSTACK_REALM_SUBSCRIBE = this;
      }
      subscribe(_: never, cb: (e: { type: string; data: string }) => void) {
        self.subscribers.push(cb);
        return () => {};
      }
    }
    this.owner.register('service:message-service', MockMessageService);
    let messageService = this.owner.lookup(
      'service:message-service',
    ) as MessageService;
    messageService.register();

    this.expectEvents = async <T,>({
      assert,
      realm,
      expectedEvents,
      expectedNumberOfEvents,
      onEvents,
      callback,
      opts,
    }: {
      assert: Assert;
      realm: Realm;
      expectedEvents?: { type: string; data: Record<string, any> }[];
      expectedNumberOfEvents?: number;
      onEvents?: (
        events: { type: string; data: Record<string, any> }[],
      ) => void;
      callback: () => Promise<T>;
      opts?: { timeout?: number };
    }): Promise<T> => {
      let defer = new Deferred();
      let events: { type: string; data: Record<string, any> }[] = [];
      let numOfEvents = expectedEvents?.length ?? expectedNumberOfEvents;
      if (numOfEvents == null) {
        throw new Error(
          `expectEvents() must specify either 'expectedEvents' or 'expectedNumberOfEvents'`,
        );
      }
      let response = await realm.handle(
        new Request(`${realm.url}_message`, {
          method: 'GET',
          headers: {
            Accept: 'text/event-stream',
          },
        }),
      );
      if (!response.ok) {
        throw new Error(`failed to connect to realm: ${response.status}`);
      }
      let reader = response.body!.getReader();
      let timeout = setTimeout(
        () =>
          defer.reject(
            new Error(
              `expectEvent timed out, saw events ${JSON.stringify(events)}`,
            ),
          ),
        opts?.timeout ?? 3000,
      );
      let result = await callback();
      let decoder = new TextDecoder();
      while (events.length < numOfEvents) {
        let { done, value } = await Promise.race([
          reader.read(),
          defer.promise as any, // this one always throws so type is not important
        ]);
        if (done) {
          throw new Error(
            `expected ${numOfEvents} events, saw ${events.length} events`,
          );
        }
        if (value) {
          let ev = getEventData(decoder.decode(value, { stream: true }));
          if (ev) {
            events.push(ev);
            for (let subscriber of this.subscribers) {
              let evWireFormat = {
                type: ev.type,
                data: JSON.stringify(ev.data),
              };
              subscriber(evWireFormat);
            }
          }
        }
      }
      if (expectedEvents) {
        let eventsWithoutClientRequestId = events.map((e) => {
          delete e.data.clientRequestId;
          return e;
        });
        assert.deepEqual(
          eventsWithoutClientRequestId,
          expectedEvents,
          'sse response is correct',
        );
      }
      if (onEvents) {
        onEvents(events);
      }
      clearTimeout(timeout);
      realm.unsubscribe();
      return result;
    };
  });
}

function getEventData(message: string) {
  let [rawType, data] = message.split('\n');
  let type = rawType.trim().split(':')[1].trim();
  if (['index', 'update'].includes(type)) {
    return {
      type,
      data: JSON.parse(data.split('data:')[1].trim()),
    };
  }
  return;
}

let runnerOptsMgr = new RunnerOptionsManager();

interface RealmContents {
  [key: string]:
    | CardDef
    | FieldDef
    | LooseSingleCardDocument
    | RealmInfo
    | Record<string, unknown>
    | string;
}
export async function setupAcceptanceTestRealm({
  loader,
  contents,
  realmURL,
  onFetch,
}: {
  loader: Loader;
  contents: RealmContents;
  realmURL?: string;
  onFetch?: (req: Request) => Promise<Request>;
}) {
  return await setupTestRealm({
    loader,
    contents,
    realmURL,
    onFetch,
    isAcceptanceTest: true,
  });
}

export async function setupIntegrationTestRealm({
  loader,
  contents,
  realmURL,
  onFetch,
}: {
  loader: Loader;
  contents: RealmContents;
  realmURL?: string;
  onFetch?: (req: Request) => Promise<Request>;
}) {
  return await setupTestRealm({
    loader,
    contents,
    realmURL,
    onFetch,
    isAcceptanceTest: false,
  });
}

async function setupTestRealm({
  loader,
  contents,
  realmURL,
  onFetch,
  isAcceptanceTest,
}: {
  loader: Loader;
  contents: RealmContents;
  realmURL?: string;
  onFetch?: (req: Request) => Promise<Request>;
  isAcceptanceTest?: boolean;
}) {
  realmURL = realmURL ?? testRealmURL;
  for (const [path, mod] of Object.entries(contents)) {
    if (path.endsWith('.gts') && typeof mod !== 'string') {
      await shimModule(
        `${realmURL}${path.replace(/\.gts$/, '')}`,
        mod as object,
        loader,
      );
    }
  }
  let api = await loader.import<CardAPI>(`${baseRealm.url}card-api`);
  for (const [path, value] of Object.entries(contents)) {
    if (path.endsWith('.json') && api.isCard(value)) {
      value.id = `${realmURL}${path.replace(/\.json$/, '')}`;
      api.setCardAsSavedForTest(value);
    }
  }
  for (const [path, value] of Object.entries(contents)) {
    if (path.endsWith('.json') && api.isCard(value)) {
      let doc = api.serializeCard(value);
      contents[path] = doc;
    }
  }

  let flatFiles: Record<string, string> = {};
  for (const [path, value] of Object.entries(contents)) {
    if (path.endsWith('.gts') && typeof value !== 'string') {
      flatFiles[path] = '// this file is shimmed';
    } else if (typeof value === 'string') {
      flatFiles[path] = value;
    } else {
      flatFiles[path] = JSON.stringify(value);
    }
  }
  let adapter = new TestRealmAdapter(flatFiles, new URL(realmURL));
  let owner = (getContext() as TestContext).owner;
  if (isAcceptanceTest) {
    await visit('/acceptance-test-setup');
  } else {
    // We use a rendered component to facilitate our indexing (this emulates
    // the work that the Fastboot renderer is doing), which means that the
    // `setupRenderingTest(hooks)` from ember-qunit must be used in your tests.
    await makeRenderer();
  }

  let localIndexer = owner.lookup(
    'service:local-indexer',
  ) as unknown as MockLocalIndexer;
  let realm: Realm;
  if (onFetch) {
    // we need to register this before the realm is created so
    // that it is in prime position in the url handlers list
    loader.registerURLHandler(async (req: Request) => {
      let token = waiter.beginAsync();
      try {
        req = await onFetch(req);
      } finally {
        waiter.endAsync(token);
      }
      return realm.maybeHandle(req);
    });
  }

  realm = new Realm({
    url: realmURL,
    adapter,
    loader,
    indexRunner: async (optsId) => {
      let { registerRunner, entrySetter } = runnerOptsMgr.getOptions(optsId);
      await localIndexer.configureRunner(registerRunner, entrySetter, adapter);
    },
    runnerOptsMgr,
    getIndexHTML: async () =>
      `<html><body>Intentionally empty index.html (these tests will not exercise this capability)</body></html>`,
    matrix: testMatrix,
<<<<<<< HEAD
=======
    permissions: { '*': ['read', 'write'] },
>>>>>>> 16af127f
  });
  loader.prependURLHandlers([
    (req) => sourceFetchRedirectHandle(req, adapter, realmURL!),
    (req) => sourceFetchReturnUrlHandle(req, realm.maybeHandle.bind(realm)),
  ]);

  await realm.ready;
  return { realm, adapter };
}

export async function saveCard(instance: CardDef, id: string, loader: Loader) {
  let api = await loader.import<CardAPI>(`${baseRealm.url}card-api`);
  let doc = api.serializeCard(instance);
  doc.data.id = id;
  await api.updateFromSerialized(instance, doc);
  return doc;
}

export async function shimModule(
  moduleURL: string,
  module: Record<string, any>,
  loader: Loader,
) {
  if (loader) {
    loader.shimModule(moduleURL, module);
  }
  await Promise.all(
    Object.keys(module).map(async (name) => {
      let m = await loader.import<any>(moduleURL);
      m[name];
    }),
  );
}

export function setupCardLogs(
  hooks: NestedHooks,
  apiThunk: () => Promise<CardAPI>,
) {
  hooks.afterEach(async function () {
    let api = await apiThunk();
    await api.flushLogs();
  });
}
type FilesForTestAdapter = Record<
  string,
  string | LooseSingleCardDocument | CardDocFiles | RealmInfo
>;

class TokenExpiredError extends Error {}
class JsonWebTokenError extends Error {}

export class TestRealmAdapter implements RealmAdapter {
  #files: Dir = {};
  #lastModified: Map<string, number> = new Map();
  #paths: RealmPaths;
  #subscriber: ((message: UpdateEventData) => void) | undefined;

  constructor(
    flatFiles: FilesForTestAdapter,
    realmURL = new URL(testRealmURL),
  ) {
    this.#paths = new RealmPaths(realmURL);
    let now = Date.now();
    for (let [path, content] of Object.entries(flatFiles)) {
      let segments = path.split('/');
      let last = segments.pop()!;
      let dir = this.#traverse(segments, 'directory');
      if (typeof dir === 'string') {
        throw new Error(`tried to use file as directory`);
      }
      this.#lastModified.set(this.#paths.fileURL(path).href, now);
      if (typeof content === 'string') {
        dir[last] = content;
      } else {
        dir[last] = JSON.stringify(content);
      }
    }
  }

  createJWT(claims: TokenClaims, expiration: string, secret: string) {
    let nowInSeconds = Math.floor(Date.now() / 1000);
    let expires = nowInSeconds + ms(expiration) / 1000;
    let header = { alg: 'HS256', typ: 'JWT' };
    let payload = {
      iat: nowInSeconds,
      exp: expires,
      ...claims,
    };
    let stringifiedHeader = JSON.stringify(header);
    let stringifiedPayload = JSON.stringify(payload);
    let headerAndPayload = `${btoa(stringifiedHeader)}.${btoa(
      stringifiedPayload,
    )}`;
    // this is our silly JWT--we don't sign with crypto since we are running in the
    // browser so the secret is the signature
    return `${headerAndPayload}.${secret}`;
  }

  verifyJWT(
    token: string,
    secret: string,
  ): TokenClaims & { iat: number; exp: number } {
    let [_header, payload, signature] = token.split('.');
    if (signature === secret) {
      let claims = JSON.parse(atob(payload)) as {
        iat: number;
        exp: number;
      } & TokenClaims;
      let expiration = claims.exp;
      if (expiration > Date.now() / 1000) {
        throw new TokenExpiredError(`JWT token expired at ${expiration}`);
      }
      return claims;
    }
    throw new JsonWebTokenError(`unable to verify JWT: ${token}`);
  }

  get lastModified() {
    return this.#lastModified;
  }

  // this is to aid debugging since privates are actually not visible in the debugger
  get files() {
    return this.#files;
  }

  async *readdir(
    path: string,
  ): AsyncGenerator<{ name: string; path: string; kind: Kind }, void> {
    let dir =
      path === '' ? this.#files : this.#traverse(path.split('/'), 'directory');
    for (let [name, content] of Object.entries(dir)) {
      yield {
        name,
        path: path === '' ? name : `${path}/${name}`,
        kind: typeof content === 'string' ? 'file' : 'directory',
      };
    }
  }

  async exists(path: string): Promise<boolean> {
    let maybeFilename = path.split('/').pop()!;
    try {
      // a quirk of our test file system's traverse is that it creates
      // directories as it goes--so do our best to determine if we are checking for
      // a file that exists (because of this behavior directories always exist)
      await this.#traverse(
        path.split('/'),
        maybeFilename.includes('.') ? 'file' : 'directory',
      );
      return true;
    } catch (err: any) {
      if (err.name === 'NotFoundError') {
        return false;
      }
      if (err.name === 'TypeMismatchError') {
        try {
          await this.#traverse(path.split('/'), 'file');
          return true;
        } catch (err: any) {
          if (err.name === 'NotFoundError') {
            return false;
          }
          throw err;
        }
      }
      throw err;
    }
  }

  async openFile(path: LocalPath): Promise<FileRef | undefined> {
    let content;
    try {
      content = this.#traverse(path.split('/'), 'file');
    } catch (err: any) {
      if (['TypeMismatchError', 'NotFoundError'].includes(err.name)) {
        return undefined;
      }
      throw err;
    }
    if (typeof content !== 'string') {
      throw new Error('treated directory as a file');
    }
    return {
      path,
      content,
      lastModified: this.#lastModified.get(this.#paths.fileURL(path).href)!,
    };
  }

  async write(
    path: LocalPath,
    contents: string | object,
  ): Promise<{ lastModified: number }> {
    let segments = path.split('/');
    let name = segments.pop()!;
    let dir = this.#traverse(segments, 'directory');
    if (typeof dir === 'string') {
      throw new Error(`treated file as a directory`);
    }
    if (typeof dir[name] === 'object') {
      throw new Error(
        `cannot write file over an existing directory at ${path}`,
      );
    }

    let type = dir[name] ? 'updated' : 'added';
    dir[name] =
      typeof contents === 'string'
        ? contents
        : JSON.stringify(contents, null, 2);
    let lastModified = Date.now();
    this.#lastModified.set(this.#paths.fileURL(path).href, lastModified);

    this.postUpdateEvent({ [type]: path } as
      | { added: string }
      | { updated: string });

    return { lastModified };
  }

  postUpdateEvent(data: UpdateEventData) {
    this.#subscriber?.(data);
  }

  async remove(path: LocalPath) {
    let segments = path.split('/');
    let name = segments.pop()!;
    let dir = this.#traverse(segments, 'directory');
    if (typeof dir === 'string') {
      throw new Error(`tried to use file as directory`);
    }
    delete dir[name];
    this.postUpdateEvent({ removed: path });
  }

  #traverse(
    segments: string[],
    targetKind: Kind,
    originalPath = segments.join('/'),
  ): string | Dir {
    let dir: Dir | string = this.#files;
    while (segments.length > 0) {
      if (typeof dir === 'string') {
        throw new Error(`tried to use file as directory`);
      }
      let name = segments.shift()!;
      if (name === '') {
        return dir;
      }
      if (dir[name] === undefined) {
        if (
          segments.length > 0 ||
          (segments.length === 0 && targetKind === 'directory')
        ) {
          dir[name] = {};
        } else if (segments.length === 0 && targetKind === 'file') {
          let err = new Error(`${originalPath} not found`);
          err.name = 'NotFoundError'; // duck type to the same as what the FileSystem API looks like
          throw err;
        }
      }
      dir = dir[name];
    }
    return dir;
  }

  createStreamingResponse(
    unresolvedRealmURL: string,
    _request: Request,
    responseInit: ResponseInit,
    cleanup: () => void,
  ) {
    let s = new WebMessageStream();
    let response = createResponse(unresolvedRealmURL, s.readable, responseInit);
    messageCloseHandler(s.readable, cleanup);
    return { response, writable: s.writable };
  }

  async subscribe(cb: (message: UpdateEventData) => void): Promise<void> {
    this.#subscriber = cb;
  }

  unsubscribe(): void {
    this.#subscriber = undefined;
  }
}

export function delay(delayAmountMs: number): Promise<void> {
  return new Promise((resolve) => {
    setTimeout(resolve, delayAmountMs);
  });
}

function changedEntry(
  listings: { path: string; lastModified?: number }[],
  entry: { path: string; lastModified?: number },
) {
  return listings.some(
    (item) =>
      item.path === entry.path && item.lastModified != entry.lastModified,
  );
}

function hasEntry(
  listings: { path: string; lastModified?: number }[],
  entry: { path: string; lastModified?: number },
) {
  return listings.some((item) => item.path === entry.path);
}

export function diff(
  prevEntries: { path: string; lastModified?: number }[],
  currEntries: { path: string; lastModified?: number }[],
) {
  let changed = prevEntries.filter((entry) => changedEntry(currEntries, entry));
  let added = currEntries.filter((entry) => !hasEntry(prevEntries, entry));
  let removed = prevEntries.filter((entry) => !hasEntry(currEntries, entry));

  return {
    added: added.map((e) => e.path),
    removed: removed.map((e) => e.path),
    changed: changed.map((e) => e.path),
  };
}

function isCardSourceFetch(request: Request) {
  return (
    request.method === 'GET' &&
    request.headers.get('Accept') === SupportedMimeType.CardSource &&
    request.url.includes(testRealmURL)
  );
}

export async function sourceFetchReturnUrlHandle(
  request: Request,
  defaultHandle: (req: Request) => Promise<Response | null>,
) {
  if (isCardSourceFetch(request)) {
    let r = await defaultHandle(request);
    if (r) {
      return new MockRedirectedResponse(r.body, r, request.url) as Response;
    }
  }
  return null;
}

export async function sourceFetchRedirectHandle(
  request: Request,
  adapter: RealmAdapter,
  realmURL: string,
) {
  let urlParts = new URL(request.url).pathname.split('.');
  if (
    isCardSourceFetch(request) &&
    urlParts.length === 1 //has no extension
  ) {
    const realmPaths = new RealmPaths(realmURL);
    const localPath = realmPaths.local(request.url);
    const ref = await getFileWithFallbacks(
      localPath,
      adapter.openFile.bind(adapter),
      executableExtensions,
    );
    let maybeExtension = ref?.path.split('.').pop();
    let responseUrl = maybeExtension
      ? `${request.url}.${maybeExtension}`
      : request.url;

    if (
      ref &&
      (ref.content instanceof ReadableStream ||
        ref.content instanceof Uint8Array ||
        typeof ref.content === 'string')
    ) {
      let r = createResponse(realmURL, ref.content, {
        headers: {
          'last-modified': formatRFC7231(ref.lastModified),
        },
      });
      return new MockRedirectedResponse(r.body, r, responseUrl) as Response;
    }
  }
  return null;
}

export class MockRedirectedResponse extends Response {
  private _mockUrl: string;

  constructor(
    body?: BodyInit | null | undefined,
    init?: ResponseInit,
    url?: string,
  ) {
    super(body, init);
    this._mockUrl = url || '';
  }

  get redirected() {
    return true;
  }

  get url() {
    return this._mockUrl;
  }
}

export async function elementIsVisible(element: Element) {
  return new Promise((resolve) => {
    let intersectionObserver = new IntersectionObserver(function (entries) {
      intersectionObserver.unobserve(element);

      resolve(entries[0].isIntersecting);
    });

    intersectionObserver.observe(element);
  });
}<|MERGE_RESOLUTION|>--- conflicted
+++ resolved
@@ -535,10 +535,7 @@
     getIndexHTML: async () =>
       `<html><body>Intentionally empty index.html (these tests will not exercise this capability)</body></html>`,
     matrix: testMatrix,
-<<<<<<< HEAD
-=======
     permissions: { '*': ['read', 'write'] },
->>>>>>> 16af127f
   });
   loader.prependURLHandlers([
     (req) => sourceFetchRedirectHandle(req, adapter, realmURL!),
