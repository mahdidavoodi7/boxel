import { hash, array } from '@ember/helper';
import { fn } from '@ember/helper';
import { action } from '@ember/object';
import { service } from '@ember/service';

import Component from '@glimmer/component';

// @ts-expect-error cached doesn't have type yet
import { tracked, cached } from '@glimmer/tracking';

import { use, resource } from 'ember-resources';

import {
  CardContainer,
  Header,
  LoadingIndicator,
} from '@cardstack/boxel-ui/components';

import { or, and } from '@cardstack/boxel-ui/helpers';

import { IconInherit, IconTrash } from '@cardstack/boxel-ui/icons';

import {
  hasExecutableExtension,
  getPlural,
  isCardDocumentString,
} from '@cardstack/runtime-common';

import { isCardDef, isFieldDef } from '@cardstack/runtime-common/code-ref';

<<<<<<< HEAD
import { capitalize } from '@ember/string';
import startCase from 'lodash/startCase';
=======
import { type ResolvedCodeRef } from '@cardstack/runtime-common/code-ref';

import { getCodeRef, getCardType } from '@cardstack/host/resources/card-type';
>>>>>>> e9fee32d
import { type Ready } from '@cardstack/host/resources/file';

import {
  type ModuleDeclaration,
  isCardOrFieldDeclaration,
} from '@cardstack/host/resources/module-contents';

import {
  type CardDef,
  type BaseDef,
} from 'https://cardstack.com/base/card-api';

import { lastModifiedDate } from '../../resources/last-modified-date';

import {
  FileDefinitionContainer,
  InstanceDefinitionContainer,
  ModuleDefinitionContainer,
  ClickableModuleDefinitionContainer,
} from './definition-container';

import { type FileType, type NewFileType } from './create-file-modal';

import Selector from './detail-panel-selector';

import { SelectorItem, selectorItemFunc } from './detail-panel-selector';

import type OperatorModeStateService from '../../services/operator-mode-state-service';

interface Signature {
  Element: HTMLElement;
  Args: {
    readyFile: Ready;
    cardInstance: CardDef | undefined;
    selectedDeclaration?: ModuleDeclaration;
    declarations: ModuleDeclaration[];
    selectDeclaration: (dec: ModuleDeclaration) => void;
    openDefinition: (
      moduleHref: string,
      codeRef: ResolvedCodeRef | undefined,
    ) => void;
    createFile: (
      fileType: FileType,
      definitionClass?: {
        displayName: string;
        ref: ResolvedCodeRef;
      },
    ) => Promise<void>;
    delete: (
      card: CardDef | typeof CardDef | undefined,
    ) => void | Promise<void>;
  };
}

export default class DetailPanel extends Component<Signature> {
  @service private declare operatorModeStateService: OperatorModeStateService;
  private lastModified = lastModifiedDate(this, () => this.args.readyFile);

  @use private cardInstanceType = resource(() => {
    if (this.args.cardInstance !== undefined) {
      let cardDefinition = this.args.cardInstance.constructor as typeof BaseDef;
      return getCardType(this, () => cardDefinition);
    }
    return undefined;
  });

  private get cardType() {
    if (
      this.args.selectedDeclaration &&
      isCardOrFieldDeclaration(this.args.selectedDeclaration)
    ) {
      return this.args.selectedDeclaration.cardType;
    }
    return;
  }

  private get isLoading() {
    return (
      this.args.declarations.some((dec) => {
        if (isCardOrFieldDeclaration(dec)) {
          return dec.cardType?.isLoading;
        } else {
          return false;
        }
      }) ||
      this.cardType?.isLoading ||
      this.cardInstanceType?.isLoading
    );
  }

  private get definitionActions() {
    if (!this.isCard && !this.isField) {
      return [];
    }
    return [
      // the inherit feature performs in the inheritance in a new module,
      // this means that the Card/Field that we are inheriting must be exported
      ...(this.args.selectedDeclaration?.exportedAs
        ? [
            {
              label: 'Inherit',
              icon: IconInherit,
              handler: this.inherit,
            },
          ]
        : []),
      { label: 'Delete', icon: IconTrash, handler: this.args.delete },
    ];
  }

  @action inherit() {
    let id: NewFileType | undefined = this.isCard
      ? 'card-definition'
      : this.isField
      ? 'field-definition'
      : undefined;
    if (!id) {
      throw new Error(`Can only call inherit() on card def or field def`);
    }
    if (
      this.args.selectedDeclaration &&
      !isCardOrFieldDeclaration(this.args.selectedDeclaration)
    ) {
      throw new Error(`bug: the selected declaration is not a card nor field`);
    }
    if (!this.args.selectedDeclaration?.exportedAs) {
      throw new Error(`bug: only exported cards/fields can be inherited`);
    }
    let ref = {
      name: this.args.selectedDeclaration.exportedAs,
      module: `${this.operatorModeStateService.state.codePath!.href.replace(
        /\.[^\.]+$/,
        '',
      )}`,
    };
    let displayName = this.args.selectedDeclaration.cardOrField.displayName;
    this.args.createFile(
      { id, displayName: capitalize(startCase(id)) },
      {
        ref,
        displayName,
      },
    );
  }

  private get isCardInstance() {
    return (
      this.args.readyFile.url.endsWith('.json') &&
      isCardDocumentString(this.args.readyFile.content) &&
      this.args.cardInstance !== undefined
    );
  }

  private get isModule() {
    return hasExecutableExtension(this.args.readyFile.url);
  }

<<<<<<< HEAD
  private get isBinary() {
    return this.args.readyFile.isBinary;
  }

  private get isNonCardJson() {
    return (
      this.args.readyFile.url.endsWith('.json') &&
      !isCardDocumentString(this.args.readyFile.content)
    );
  }

  private get isField() {
=======
  get isField() {
>>>>>>> e9fee32d
    if (
      this.args.selectedDeclaration &&
      isCardOrFieldDeclaration(this.args.selectedDeclaration)
    ) {
      return (
        this.isModule && isFieldDef(this.args.selectedDeclaration?.cardOrField)
      );
    }
    return false;
  }

  private get isCard() {
    if (
      this.args.selectedDeclaration &&
      isCardOrFieldDeclaration(this.args.selectedDeclaration)
    ) {
      return (
        this.isModule && isCardDef(this.args.selectedDeclaration?.cardOrField)
      );
    }
    return false;
  }

  private get fileExtension() {
    if (!this.args.cardInstance) {
      return '.' + this.args.readyFile.url.split('.').pop() || '';
    } else {
      return '';
    }
  }

  private get buildSelectorItems(): SelectorItem[] {
    if (!this.args.declarations) {
      return [];
    }
    return this.args.declarations.map((dec) => {
      const isSelected = this.args.selectedDeclaration === dec;
      return selectorItemFunc(
        [
          dec,
          () => {
            this.args.selectDeclaration(dec);
          },
        ],
        { selected: isSelected },
      );
    });
  }

  private get numberOfElementsGreaterThanZero() {
    return this.args.declarations.length > 0;
  }

  private get numberOfElementsInFileString() {
    let numberOfElements = this.args.declarations.length || 0;
    return `${numberOfElements} ${getPlural('item', numberOfElements)}`;
  }

  <template>
    <div ...attributes>
      {{#if this.isLoading}}
        <div class='loading'>
          <LoadingIndicator />
        </div>
      {{else}}
        {{#if (and this.isModule this.numberOfElementsGreaterThanZero)}}
          <div class='in-this-file-panel'>
            <div class='in-this-file-panel-banner'>
              <header class='panel-header' aria-label='In This File Header'>
                In This File
              </header>
              <span class='number-items'>{{this.numberOfElementsInFileString}}
              </span>
            </div>
            <CardContainer class='in-this-file-card-container'>
              <Header
                @title={{@readyFile.name}}
                @hasBackground={{true}}
                class='header'
                data-test-current-module-name={{@readyFile.name}}
              />
              <Selector
                @class='in-this-file-menu'
                @items={{this.buildSelectorItems}}
                data-test-in-this-file-selector
              />
            </CardContainer>
          </div>
        {{/if}}

        {{#if (or this.isCardInstance this.isCard this.isField)}}
          <div class='inheritance-panel'>
            <header
              class='panel-header'
              aria-label='Inheritance Panel Header'
              data-test-inheritance-panel-header
            >
              Card Inheritance
            </header>
            {{#if this.isCardInstance}}
              {{! JSON case when visting, eg Author/1.json }}
              <InstanceDefinitionContainer
                @fileURL={{@readyFile.url}}
                @name={{@cardInstance.title}}
                @fileExtension='.JSON'
                @infoText={{this.lastModified.value}}
                @actions={{array
                  (hash
                    label='Delete'
                    handler=(fn @delete @cardInstance)
                    icon=IconTrash
                  )
                }}
              />
              <div class='chain'>
                <IconInherit
                  class='chain-icon'
                  width='24px'
                  height='24px'
                  role='presentation'
                />
                Adopts from
              </div>
              {{#if this.cardInstanceType.type}}
                {{#let (getCodeRef this.cardInstanceType.type) as |codeRef|}}
                  <ClickableModuleDefinitionContainer
                    @title={{'Card Definition'}}
                    @fileURL={{this.cardInstanceType.type.module}}
                    @name={{this.cardInstanceType.type.displayName}}
                    @fileExtension={{this.cardInstanceType.type.moduleInfo.extension}}
                    @openDefinition={{@openDefinition}}
                    @moduleHref={{this.cardInstanceType.type.module}}
                    @codeRef={{codeRef}}
                  />
                {{/let}}
              {{/if}}

            {{else if this.isField}}
              {{#let 'Field Definition' as |definitionTitle|}}
                <ModuleDefinitionContainer
                  @title={{definitionTitle}}
                  @fileURL={{this.cardType.type.module}}
                  @name={{this.cardType.type.displayName}}
                  @fileExtension={{this.cardType.type.moduleInfo.extension}}
                  @infoText={{this.lastModified.value}}
                  @isActive={{true}}
                  @actions={{this.definitionActions}}
                />
                {{#if this.cardType.type.super}}
                  {{#let (getCodeRef this.cardType.type.super) as |codeRef|}}
                    <div class='chain'>
                      <IconInherit
                        class='chain-icon'
                        width='24px'
                        height='24px'
                        role='presentation'
                      />
                      Inherits from
                    </div>
                    <ClickableModuleDefinitionContainer
                      @title={{definitionTitle}}
                      @fileURL={{this.cardType.type.super.module}}
                      @name={{this.cardType.type.super.displayName}}
                      @fileExtension={{this.cardType.type.super.moduleInfo.extension}}
                      @openDefinition={{@openDefinition}}
                      @moduleHref={{this.cardType.type.super.module}}
                      @codeRef={{codeRef}}
                    />
                  {{/let}}
                {{/if}}
              {{/let}}
            {{else if this.isCard}}
              {{#let 'Card Definition' as |definitionTitle|}}
                <ModuleDefinitionContainer
                  @title={{definitionTitle}}
                  @fileURL={{this.cardType.type.module}}
                  @name={{this.cardType.type.displayName}}
                  @fileExtension={{this.cardType.type.moduleInfo.extension}}
                  @infoText={{this.lastModified.value}}
                  @isActive={{true}}
                  @actions={{this.definitionActions}}
                />
                {{#if this.cardType.type.super}}
                  {{#let (getCodeRef this.cardType.type.super) as |codeRef|}}
                    <div class='chain'>
                      <IconInherit
                        class='chain-icon'
                        width='24px'
                        height='24px'
                        role='presentation'
                      />
                      Inherits from
                    </div>
                    <ClickableModuleDefinitionContainer
                      @title={{definitionTitle}}
                      @fileURL={{this.cardType.type.super.module}}
                      @name={{this.cardType.type.super.displayName}}
                      @fileExtension={{this.cardType.type.super.moduleInfo.extension}}
                      @openDefinition={{@openDefinition}}
                      @moduleHref={{this.cardType.type.super.module}}
                      @codeRef={{codeRef}}
                    />
                  {{/let}}
                {{/if}}
              {{/let}}
            {{/if}}
          </div>
        {{else}}
          <div class='details-panel'>
            <header class='panel-header' aria-label='Details Panel Header'>
              Details
            </header>
            <FileDefinitionContainer
              @fileURL={{@readyFile.url}}
              @fileExtension={{this.fileExtension}}
              @infoText={{this.lastModified.value}}
              @actions={{array
                (hash label='Delete' handler=@delete icon=IconTrash)
              }}
            />
          </div>
        {{/if}}
      {{/if}}
    </div>
    <style>
      .header {
        --boxel-header-padding: var(--boxel-sp-xs);
        --boxel-header-text-size: var(--boxel-font-size-xs);
        --boxel-header-text-transform: uppercase;
        --boxel-header-letter-spacing: var(--boxel-lsp-xxl);
        --boxel-header-background-color: var(--boxel-100);
        --boxel-header-text-color: var(--boxel-dark);
        --boxel-header-max-width: none;
      }
      .in-this-file-card-container {
        overflow: hidden;
        overflow-wrap: anywhere;
      }
      .in-this-file-panel-banner {
        display: flex;
        justify-content: space-between;
        align-items: center;
      }
      .panel-header {
        font: 700 var(--boxel-font);
        letter-spacing: var(--boxel-lsp-xs);
      }
      .number-items {
        color: #919191;
        font-size: var(--boxel-font-size-sm);
        font-weight: 200;
        letter-spacing: var(--boxel-lsp-xxl);
        text-transform: uppercase;
      }
      .selected {
        outline: 2px solid var(--boxel-highlight);
      }
      .in-this-file-panel,
      .details-panel,
      .inheritance-panel {
        padding-top: var(--boxel-sp-sm);
        gap: var(--boxel-sp-xs);
        display: flex;
        flex-direction: column;
      }
      .in-this-file-menu {
        padding: var(--boxel-sp-xs);
      }
      .loading {
        display: flex;
        justify-content: center;
      }
      .chain {
        display: flex;
        font: var(--boxel-font-size-sm);
        align-items: center;
        gap: var(--boxel-sp-xxxs);
        justify-content: center;
      }
      .chain-icon {
        --icon-color: var(--boxel-dark);
      }
    </style>
  </template>
}<|MERGE_RESOLUTION|>--- conflicted
+++ resolved
@@ -28,14 +28,11 @@
 
 import { isCardDef, isFieldDef } from '@cardstack/runtime-common/code-ref';
 
-<<<<<<< HEAD
 import { capitalize } from '@ember/string';
 import startCase from 'lodash/startCase';
-=======
 import { type ResolvedCodeRef } from '@cardstack/runtime-common/code-ref';
 
 import { getCodeRef, getCardType } from '@cardstack/host/resources/card-type';
->>>>>>> e9fee32d
 import { type Ready } from '@cardstack/host/resources/file';
 
 import {
@@ -193,22 +190,7 @@
     return hasExecutableExtension(this.args.readyFile.url);
   }
 
-<<<<<<< HEAD
-  private get isBinary() {
-    return this.args.readyFile.isBinary;
-  }
-
-  private get isNonCardJson() {
-    return (
-      this.args.readyFile.url.endsWith('.json') &&
-      !isCardDocumentString(this.args.readyFile.content)
-    );
-  }
-
   private get isField() {
-=======
-  get isField() {
->>>>>>> e9fee32d
     if (
       this.args.selectedDeclaration &&
       isCardOrFieldDeclaration(this.args.selectedDeclaration)
