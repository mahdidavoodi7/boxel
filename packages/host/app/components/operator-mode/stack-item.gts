--- conflicted
+++ resolved
@@ -279,16 +279,7 @@
 
   private loadCard = restartableTask(async () => {
     await this.args.item.ready();
-<<<<<<< HEAD
-    // in the case where we get no realm URL from the card, we are dealing with
-    // a new card instance that does not have a realm URL yet. For now let's
-    // assume that the new card instance will reside in the realm that is hosting the app...
-    let realmURL =
-      (await this.cardService.getRealmURL(this.card)) ?? new URL(ownRealmURL);
-    this.realmResource = getRealmSession(this, () => realmURL);
-=======
-    this.realmResource = getRealm(this, { card: () => this.card });
->>>>>>> f0f5898e
+    this.realmResource = getRealmSession(this, { card: () => this.card });
     await this.realmResource.loaded;
   });
 
