import { on } from '@ember/modifier';
import { htmlSafe } from '@ember/template';
import Component from '@glimmer/component';

import {
  CardContainer,
  Header,
  IconButton,
  Modal,
} from '@cardstack/boxel-ui/components';

import { IconX } from '@cardstack/boxel-ui/icons';

interface Signature {
  Element: HTMLElement;
  Args: {
    title: string;
    onClose: () => void;
    zIndex?: number;
    size?: 'small' | 'medium' | 'large';
    centered?: boolean;
    cardContainerClass?: string;
    isOpen?: boolean;
  };
  Blocks: {
    content: [];
    header: [];
    footer: [];
    sidebar: [];
  };
}

export default class ModalContainer extends Component<Signature> {
  get size() {
    return this.args.size ?? 'large';
  }
  get isOpen() {
    return this.args.isOpen ?? true;
  }

  <template>
    <Modal
      @size={{this.size}}
      @isOpen={{this.isOpen}}
      @onClose={{@onClose}}
      @centered={{@centered}}
      style={{this.styleString}}
      ...attributes
    >
      <CardContainer
        class='dialog-box
          {{@cardContainerClass}}
          {{if (has-block "sidebar") "dialog-box--with-sidebar"}}'
        @displayBoundaries={{true}}
      >
        {{#if (has-block 'sidebar')}}
          <section class='dialog-box__sidebar-header'></section>
          <aside class='dialog-box__sidebar'>
            {{yield to='sidebar'}}
          </aside>
        {{/if}}
        <Header @title={{@title}} class='dialog-box__header'>
          <IconButton
            @icon={{IconX}}
            @width='20'
            @height='20'
            {{on 'click' @onClose}}
            class='dialog-box__close'
            aria-label='close modal'
          />
          {{yield to='header'}}
        </Header>
        <div class='dialog-box__content'>
          {{yield to='content'}}
        </div>
        {{#if (has-block 'footer')}}
          <footer class='dialog-box__footer'>
            {{yield to='footer'}}
          </footer>
        {{/if}}
      </CardContainer>
    </Modal>
    <style>
      .dialog-box {
        height: 100%;
        display: grid;
        grid-template-areas:
          'header'
          'content'
          'footer';
        grid-template-rows: auto 1fr auto;
        box-shadow: var(--boxel-deep-box-shadow);
      }

      .dialog-box--with-sidebar {
        grid-template-areas:
          'sidebar-header header'
          'sidebar content'
          'sidebar footer';
        grid-template-columns: 300px 1fr;
      }

      .dialog-box__sidebar-header {
        grid-area: sidebar-header;
        background-color: var(--boxel-100);
        border-top-left-radius: var(--boxel-border-radius);
      }

      .dialog-box__sidebar {
        grid-area: sidebar;
        background-color: var(--boxel-100);

        border-bottom-left-radius: var(--boxel-border-radius);
      }

      .dialog-box__header {
        display: grid;
        grid-area: header;
        gap: var(--boxel-sp-sm);
      }

      .dialog-box__content {
<<<<<<< HEAD
        grid-area: content;
        padding: 0 var(--boxel-sp-xl) var(--boxel-sp-xl);
=======
        padding: var(--boxel-sp-5xs) var(--boxel-sp-xl) var(--boxel-sp-xl);
>>>>>>> 5ed2d4b8
        height: 100%;
        overflow: auto;
      }

      .dialog-box__content > * + * {
        margin-top: var(--boxel-sp);
      }

      .dialog-box__close {
        --icon-color: var(--boxel-dark);
        border: none;
        background: none;
        font: var(--boxel-font-lg);
        position: absolute;
        top: 1px;
        right: 1px;
        width: 50px;
        height: 50px;
        padding: var(--boxel-sp-xs);
        border-top-right-radius: calc(var(--boxel-border-radius) - 1px);
      }

      .dialog-box__close:hover {
        --icon-color: var(--boxel-highlight);
      }

      .dialog-box__footer {
        grid-area: footer;
        width: 100%;
        height: var(--stack-card-footer-height);
        padding: var(--boxel-sp);
        background-color: var(--boxel-light);
        border-top: 1px solid var(--boxel-300);
        border-bottom-left-radius: var(--boxel-border-radius);
        border-bottom-right-radius: var(--boxel-border-radius);
      }
    </style>
  </template>

  get styleString() {
    return htmlSafe(`z-index: ${this.args.zIndex ?? 20}`);
  }
}<|MERGE_RESOLUTION|>--- conflicted
+++ resolved
@@ -120,12 +120,8 @@
       }
 
       .dialog-box__content {
-<<<<<<< HEAD
         grid-area: content;
-        padding: 0 var(--boxel-sp-xl) var(--boxel-sp-xl);
-=======
         padding: var(--boxel-sp-5xs) var(--boxel-sp-xl) var(--boxel-sp-xl);
->>>>>>> 5ed2d4b8
         height: 100%;
         overflow: auto;
       }
