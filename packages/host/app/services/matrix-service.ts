import Service, { service } from '@ember/service';

import { tracked } from '@glimmer/tracking';

import { task } from 'ember-concurrency';

import { marked } from 'marked';
import {
  type IAuthData,
  type MatrixEvent,
  type RoomMember,
  type EmittedEvents,
  type IEvent,
  type MatrixClient,
} from 'matrix-js-sdk';
import { TrackedMap } from 'tracked-built-ins';

import {
  type LooseSingleCardDocument,
  type CodeRef,
  type MatrixCardError,
  type TokenClaims,
  sanitizeHtml,
} from '@cardstack/runtime-common';
import {
  basicMappings,
  generatePatchCallSpecification,
} from '@cardstack/runtime-common/helpers/ai';

import { Submode } from '@cardstack/host/components/submode-switcher';
import ENV from '@cardstack/host/config/environment';

import { getMatrixProfile } from '@cardstack/host/resources/matrix-profile';

import { type CardDef } from 'https://cardstack.com/base/card-api';
import type * as CardAPI from 'https://cardstack.com/base/card-api';
import type {
  RoomField,
  MatrixEvent as DiscreteMatrixEvent,
} from 'https://cardstack.com/base/room';
import type { RoomObjectiveField } from 'https://cardstack.com/base/room-objective';

import { Timeline, Membership, addRoomEvent } from '../lib/matrix-handlers';
import { importResource } from '../resources/import';

import type CardService from './card-service';
import type LoaderService from './loader-service';
import type SessionsService from './sessions-service';

import type * as MatrixSDK from 'matrix-js-sdk';

const { matrixURL, ownRealmURL } = ENV;
const SET_OBJECTIVE_POWER_LEVEL = 50;
const DEFAULT_PAGE_SIZE = 50;

export type Event = Partial<IEvent>;

export type OperatorModeContext = {
  submode: Submode;
  openCards: CardDef[];
};

export default class MatrixService extends Service {
  @service declare loaderService: LoaderService;
  @service declare cardService: CardService;
  @service declare sessionsService: SessionsService;
  @tracked private _client: MatrixClient | undefined;

  profile = getMatrixProfile(this, () => this.client.getUserId());

  rooms: TrackedMap<string, Promise<RoomField>> = new TrackedMap();
  roomObjectives: TrackedMap<string, RoomObjectiveField | MatrixCardError> =
    new TrackedMap();
  flushTimeline: Promise<void> | undefined;
  flushMembership: Promise<void> | undefined;
  roomMembershipQueue: { event: MatrixEvent; member: RoomMember }[] = [];
  timelineQueue: MatrixEvent[] = [];
  #ready: Promise<void>;
  #matrixSDK: typeof MatrixSDK | undefined;
  #eventBindings: [EmittedEvents, (...arg: any[]) => void][] | undefined;

  constructor(properties: object) {
    super(properties);
    this.#ready = this.loadSDK.perform();
  }

  get ready() {
    return this.#ready;
  }

  get isLoading() {
    return this.loadSDK.isRunning;
  }

  private cardAPIModule = importResource(
    this,
    () => 'https://cardstack.com/base/card-api',
  );

  private loadSDK = task(async () => {
    await this.cardAPIModule.loaded;
    // The matrix SDK is VERY big so we only load it when we need it
    this.#matrixSDK = await import('matrix-js-sdk');
    this._client = this.matrixSDK.createClient({ baseUrl: matrixURL });
    // building the event bindings like this so that we can consistently bind
    // and unbind these events programmatically--this way if we add a new event
    // we won't forget to unbind it.
    this.#eventBindings = [
      [
        this.matrixSDK.RoomMemberEvent.Membership,
        Membership.onMembership(this),
      ],
      [this.matrixSDK.RoomEvent.Timeline, Timeline.onTimeline(this)],
    ];
  });

  get isLoggedIn() {
    return this.client.isLoggedIn();
  }

  get client() {
    if (!this._client) {
      throw new Error(`cannot use matrix client before matrix SDK has loaded`);
    }
    return this._client;
  }

  get userId() {
    return this.client.getUserId();
  }

  get cardAPI() {
    if (this.cardAPIModule.error) {
      throw new Error(
        `Error loading Card API: ${JSON.stringify(this.cardAPIModule.error)}`,
      );
    }
    if (!this.cardAPIModule.module) {
      throw new Error(
        `bug: Card API has not loaded yet--make sure to await this.loaded before using the api`,
      );
    }
    return this.cardAPIModule.module as typeof CardAPI;
  }

  get matrixSDK() {
    if (!this.#matrixSDK) {
      throw new Error(`cannot use matrix SDK before it has loaded`);
    }
    return this.#matrixSDK;
  }

  async logout() {
    try {
      await this.flushMembership;
      await this.flushTimeline;
      clearAuth();
      this.unbindEventListeners();
      await this.client.logout(true);
    } catch (e) {
      console.log('Error logging out of Matrix', e);
    } finally {
      this.resetState();
    }
  }

  async startAndSetDisplayName(auth: IAuthData, displayName: string) {
    this.start(auth);
    this.setDisplayName(displayName);
  }

  async setDisplayName(displayName: string) {
    await this.client.setDisplayName(displayName);
  }

  async reloadProfile() {
    await this.profile.load.perform();
  }

  async start(auth?: IAuthData) {
    if (!auth) {
      auth = getAuth();
      if (!auth) {
        return;
      }
    }

    let {
      access_token: accessToken,
      user_id: userId,
      device_id: deviceId,
    } = auth;

    if (!accessToken) {
      throw new Error(
        `Cannot create matrix client from auth that has no access token: ${JSON.stringify(
          auth,
          null,
          2,
        )}`,
      );
    }
    if (!userId) {
      throw new Error(
        `Cannot create matrix client from auth that has no user id: ${JSON.stringify(
          auth,
          null,
          2,
        )}`,
      );
    }
    if (!deviceId) {
      throw new Error(
        `Cannot create matrix client from auth that has no device id: ${JSON.stringify(
          auth,
          null,
          2,
        )}`,
      );
    }
    this._client = this.matrixSDK.createClient({
      baseUrl: matrixURL,
      accessToken,
      userId,
      deviceId,
    });
    if (this.isLoggedIn) {
      saveAuth(auth);
      this.bindEventListeners();

      try {
        await this._client.startClient();
        await this.initializeRooms();

        // TODO this is a temporary measure to prove that we can obtain a realm session.
        // ultimately we need to figure out a better approach in terms of when/where we
        // obtain sessions for realms that we care about. wrapping this in an inner
        // try/catch so token issues don't trigger a logout
        try {
          await this.getRealmToken(new URL(ownRealmURL));
        } catch (tokenError) {
          console.error(`could not obtain realm token`, tokenError);
        }
      } catch (e) {
        console.log('Error starting Matrix client', e);
        await this.logout();
      }
    }
  }

  async getRealmToken(
    realmURL: URL,
  ): Promise<TokenClaims & { iat: number; exp: number }> {
    let tokenRefreshPeriod = 5 * 60; // 5 minutes
    // let tokens = JSON.parse(localStorage.getItem('boxel-session') ?? '{}') as {
    //   [realm: string]: string;
    // };
    // let token = tokens[realmURL.href];

    if (this.sessionsService.currentJWT) {
      console.log('jwt exists!');
      let claims = this.sessionsService.currentJWT;
      // let [_header, payload] = token.split('.');
      // let claims = JSON.parse(atob(payload)) as TokenClaims & {
      //   iat: number;
      //   exp: number;
      // };
      console.log('claims', claims);
      let expiration = claims.exp;
      if (expiration - tokenRefreshPeriod > Date.now() / 1000) {
        return claims;
      }
    }
    console.log('no current JWT, creating one');
    await this.createRealmSession(realmURL);
    return await this.getRealmToken(realmURL);
  }

  private async createRealmSession(realmURL: URL) {
    await this.ready;
    if (!this.isLoggedIn) {
      throw new Error(
        `must be logged in to matrix before a realm session can be created`,
      );
    }

    let initialResponse = await fetch(`${realmURL.href}_session`, {
      method: 'POST',
      headers: {
        Accept: 'application/json',
      },
      body: JSON.stringify({
        user: this.userId,
      }),
    });
    let initialJSON = (await initialResponse.json()) as {
      room: string;
      challenge: string;
    };
    if (initialResponse.status !== 401) {
      throw new Error(
        `unexpected response from POST ${realmURL.href}_session: ${
          initialResponse.status
        } - ${JSON.stringify(initialJSON)}`,
      );
    }
    let { room, challenge } = initialJSON;
    if (!this.rooms.has(room)) {
      await this.client.joinRoom(room);
    }
    await this.sendMessage(room, `auth-response: ${challenge}`);
    let challengeResponse = await fetch(`${realmURL.href}_session`, {
      method: 'POST',
      headers: {
        Accept: 'application/json',
      },
      body: JSON.stringify({
        user: this.userId,
        challenge,
      }),
    });
    if (!challengeResponse.ok) {
      throw new Error(
        `Could not authenticate with realm ${realmURL.href} - ${
          challengeResponse.status
        }: ${JSON.stringify(await challengeResponse.json())}`,
      );
    }
<<<<<<< HEAD
    let { jwt } = jwtJSON;
    // let sessionStr = localStorage.getItem('boxel-session') ?? '{}';
    // let session = JSON.parse(sessionStr);
    // session[realmURL.href] = jwt;
    this.sessionsService.setSession(realmURL, jwt);
    // localStorage.setItem('boxel-session', JSON.stringify(session));

    // TODO need to figure out what we want to do with the JWT
=======
    let token = challengeResponse.headers.get('Authorization');
    let sessionStr = localStorage.getItem('boxel-session') ?? '{}';
    let session = JSON.parse(sessionStr);
    session[realmURL.href] = token;
    localStorage.setItem('boxel-session', JSON.stringify(session));
>>>>>>> 39d0a091
  }

  async createRoom(
    name: string,
    invites: string[], // these can be local names
    topic?: string,
  ): Promise<string> {
    let userId = this.client.getUserId();
    if (!userId) {
      throw new Error(
        `bug: there is no userId associated with the matrix client`,
      );
    }
    let invite = invites.map((i) =>
      i.startsWith('@') ? i : `@${i}:${userId!.split(':')[1]}`,
    );
    let { room_id: roomId } = await this.client.createRoom({
      preset: this.matrixSDK.Preset.PrivateChat,
      invite,
      name,
      topic,
      room_alias_name: encodeURIComponent(name),
    });
    return roomId;
  }

  // these can be local names
  async invite(roomId: string, invite: string[]) {
    let userId = this.client.getUserId();
    if (!userId) {
      throw new Error(
        `bug: there is no userId associated with the matrix client`,
      );
    }
    await Promise.all(
      invite.map((i) =>
        this.client.invite(
          roomId,
          i.startsWith('@') ? i : `@${i}:${userId!.split(':')[1]}`,
        ),
      ),
    );
  }

  async sendMessage(
    roomId: string,
    body: string | undefined,
    card?: CardDef,
    context?: OperatorModeContext,
  ): Promise<void> {
    let html = body != null ? sanitizeHtml(marked(body)) : '';

    if (context?.submode === 'interact') {
      // Serialize the top of all cards on all stacks
      let serializedCards = await Promise.all(
        context!.openCards.map(async (card) => {
          return await this.cardService.serializeCard(card);
        }),
      );
      let mappings = await basicMappings(this.loaderService.loader);

      // Limiting support to modifying the top of just one stack
      let patchSpec = generatePatchCallSpecification(
        context!.openCards[0].constructor,
        this.cardAPI,
        mappings,
      );
      await this.client.sendEvent(roomId, 'm.room.message', {
        msgtype: 'org.boxel.message',
        body,
        formatted_body: html,
        context: {
          openCards: serializedCards,
          cardSpec: patchSpec,
          submode: context.submode,
        },
      });
      return;
    }

    let serializedCard: LooseSingleCardDocument | undefined;
    if (card) {
      serializedCard = await this.cardService.serializeCard(card);
      body = `${body ?? ''} (Card: ${card.title ?? 'Untitled'}, ${
        card.id
      })`.trim();
    }
    if (card) {
      await this.client.sendEvent(roomId, 'm.room.message', {
        msgtype: 'org.boxel.card',
        body,
        formatted_body: html,
        instance: serializedCard,
      });
    } else {
      await this.client.sendHtmlMessage(roomId, body ?? '', html);
    }
  }

  async allowedToSetObjective(roomId: string): Promise<boolean> {
    let powerLevels = await this.getPowerLevels(roomId);
    let myUserId = this.client.getUserId();
    if (!myUserId) {
      throw new Error(`bug: cannot get user ID for current matrix client`);
    }

    return (powerLevels[myUserId] ?? 0) >= SET_OBJECTIVE_POWER_LEVEL;
  }

  async setObjective(roomId: string, ref: CodeRef): Promise<void> {
    if (!this.allowedToSetObjective(roomId)) {
      throw new Error(
        `The user '${this.client.getUserId()}' is not permitted to set an objective in room '${roomId}'`,
      );
    }
    await this.client.sendEvent(roomId, 'm.room.message', {
      msgtype: 'org.boxel.objective',
      body: `Objective has been set by ${this.client.getUserId()}`,
      ref,
    });
  }

  async initializeRooms() {
    let { joined_rooms: joinedRooms } = await this.client.getJoinedRooms();
    for (let roomId of joinedRooms) {
      let stateEvents = await this.client.roomState(roomId);
      await Promise.all(stateEvents.map((event) => addRoomEvent(this, event)));
      let messages = await this.allRoomMessages(roomId);
      await Promise.all(messages.map((event) => addRoomEvent(this, event)));
    }
  }

  async allRoomMessages(roomId: string, opts?: MessageOptions) {
    let messages: DiscreteMatrixEvent[] = [];
    let from: string | undefined;

    do {
      let response = await fetch(
        `${matrixURL}/_matrix/client/v3/rooms/${roomId}/messages?dir=${
          opts?.direction ? opts.direction.slice(0, 1) : 'f'
        }&limit=${opts?.pageSize ?? DEFAULT_PAGE_SIZE}${
          from ? '&from=' + from : ''
        }`,
        {
          headers: {
            Authorization: `Bearer ${this.client.getAccessToken()}`,
          },
        },
      );
      let { chunk, end } = await response.json();
      from = end;
      let events: DiscreteMatrixEvent[] = chunk;
      if (opts?.onMessages) {
        await opts.onMessages(events);
      }
      messages.push(...events);
    } while (!from);
    return messages;
  }

  private async requestEmailToken(
    type: 'registration' | 'threepid',
    email: string,
    clientSecret: string,
    sendAttempt: number,
  ) {
    let url =
      type === 'registration'
        ? `${matrixURL}/_matrix/client/v3/register/email/requestToken`
        : `${matrixURL}/_matrix/client/v3/account/3pid/email/requestToken`;

    let response = await fetch(url, {
      method: 'POST',
      headers: {
        'Content-Type': 'application/json',
      },
      body: JSON.stringify({
        email,
        client_secret: clientSecret,
        send_attempt: sendAttempt,
      }),
    });
    if (response.ok) {
      return (await response.json()) as MatrixSDK.IRequestTokenResponse;
    } else {
      let data = (await response.json()) as { errcode: string; error: string };
      let error = new Error(data.error) as any;
      error.data = data;
      error.status = response.status;
      throw error;
    }
  }

  async requestRegisterEmailToken(
    email: string,
    clientSecret: string,
    sendAttempt: number,
  ) {
    return await this.requestEmailToken(
      'registration',
      email,
      clientSecret,
      sendAttempt,
    );
  }

  async requestChangeEmailToken(
    email: string,
    clientSecret: string,
    sendAttempt: number,
  ) {
    return await this.requestEmailToken(
      'threepid',
      email,
      clientSecret,
      sendAttempt,
    );
  }

  async getPowerLevels(roomId: string): Promise<{ [userId: string]: number }> {
    let response = await fetch(
      `${matrixURL}/_matrix/client/v3/rooms/${roomId}/state/m.room.power_levels/`,
      {
        headers: {
          Authorization: `Bearer ${this.client.getAccessToken()}`,
        },
      },
    );
    let { users } = await response.json();
    return users;
  }

  // the matrix SDK is using an old version of this API and
  // doesn't provide login using email, so we use the API directly
  async loginWithEmail(email: string, password: string) {
    let response = await fetch(`${matrixURL}/_matrix/client/v3/login`, {
      method: 'POST',
      headers: {
        'Content-Type': 'application/json',
      },
      body: JSON.stringify({
        identifier: {
          type: 'm.id.thirdparty',
          medium: 'email',
          address: email,
        },
        password,
        type: 'm.login.password',
      }),
    });
    if (response.ok) {
      return (await response.json()) as MatrixSDK.IAuthData;
    } else {
      let data = (await response.json()) as { errcode: string; error: string };
      let error = new Error(data.error) as any;
      error.data = data;
      error.status = response.status;
      throw error;
    }
  }

  async login(usernameOrEmail: string, password: string) {
    try {
      const cred = await this.client.loginWithPassword(
        usernameOrEmail,
        password,
      );
      return cred;
    } catch (error) {
      try {
        const cred = await this.loginWithEmail(usernameOrEmail, password);
        return cred;
      } catch (error2) {
        throw error;
      }
    }
  }

  private resetState() {
    this.rooms = new TrackedMap();
    this.roomMembershipQueue = [];
    this.timelineQueue = [];
    this.flushMembership = undefined;
    this.flushTimeline = undefined;
    this.unbindEventListeners();
    this._client = this.matrixSDK.createClient({ baseUrl: matrixURL });
  }

  private bindEventListeners() {
    if (!this.#eventBindings) {
      throw new Error(
        `cannot bind to matrix events before the matrix SDK has loaded`,
      );
    }
    for (let [event, handler] of this.#eventBindings) {
      this.client.on(event, handler);
    }
  }
  private unbindEventListeners() {
    if (!this.#eventBindings) {
      throw new Error(
        `cannot unbind to matrix events before the matrix SDK has loaded`,
      );
    }
    for (let [event, handler] of this.#eventBindings) {
      this.client.off(event, handler);
    }
  }
}

function saveAuth(auth: IAuthData) {
  localStorage.setItem('auth', JSON.stringify(auth));
}

function clearAuth() {
  localStorage.removeItem('auth');
}

function getAuth(): IAuthData | undefined {
  let auth = localStorage.getItem('auth');
  if (!auth) {
    return;
  }
  return JSON.parse(auth) as IAuthData;
}

interface MessageOptions {
  direction?: 'forward' | 'backward';
  onMessages?: (messages: DiscreteMatrixEvent[]) => Promise<void>;
  pageSize: number;
}<|MERGE_RESOLUTION|>--- conflicted
+++ resolved
@@ -326,22 +326,9 @@
         }: ${JSON.stringify(await challengeResponse.json())}`,
       );
     }
-<<<<<<< HEAD
-    let { jwt } = jwtJSON;
-    // let sessionStr = localStorage.getItem('boxel-session') ?? '{}';
-    // let session = JSON.parse(sessionStr);
-    // session[realmURL.href] = jwt;
-    this.sessionsService.setSession(realmURL, jwt);
-    // localStorage.setItem('boxel-session', JSON.stringify(session));
-
-    // TODO need to figure out what we want to do with the JWT
-=======
     let token = challengeResponse.headers.get('Authorization');
-    let sessionStr = localStorage.getItem('boxel-session') ?? '{}';
-    let session = JSON.parse(sessionStr);
-    session[realmURL.href] = token;
-    localStorage.setItem('boxel-session', JSON.stringify(session));
->>>>>>> 39d0a091
+    console.log('token?', token);
+    this.sessionsService.setSession(realmURL, token);
   }
 
   async createRoom(
