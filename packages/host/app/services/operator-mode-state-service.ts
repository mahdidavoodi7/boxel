import { getOwner } from '@ember/application';
import type RouterService from '@ember/routing/router-service';
import { scheduleOnce } from '@ember/runloop';
import Service, { service } from '@ember/service';

import { tracked } from '@glimmer/tracking';

import { task } from 'ember-concurrency';
import window from 'ember-window-mock';
import stringify from 'safe-stable-stringify';
import { TrackedArray, TrackedMap, TrackedObject } from 'tracked-built-ins';

import { type ResolvedCodeRef } from '@cardstack/runtime-common/code-ref';
import { RealmPaths } from '@cardstack/runtime-common/paths';

<<<<<<< HEAD
import { Submode } from '@cardstack/host/components/submode-switcher';
import { StackItem } from '@cardstack/host/lib/stack-item';

import { getCard } from '@cardstack/host/resources/card-resource';
=======
import { Submode, Submodes } from '@cardstack/host/components/submode-switcher';
>>>>>>> b5d02a4e
import { file, isReady, FileResource } from '@cardstack/host/resources/file';
import { maybe } from '@cardstack/host/resources/maybe';
import type LoaderService from '@cardstack/host/services/loader-service';
import type MessageService from '@cardstack/host/services/message-service';
import type RealmInfoService from '@cardstack/host/services/realm-info-service';
import type RecentFilesService from '@cardstack/host/services/recent-files-service';

import type { CardDef } from 'https://cardstack.com/base/card-api';

<<<<<<< HEAD
import { type Stack } from '../components/operator-mode/container';
=======
import {
  type Stack,
  type StackItem,
} from '../components/operator-mode/interact-submode';
>>>>>>> b5d02a4e

import type CardService from '../services/card-service';

// Below types form a raw POJO representation of operator mode state.
// This state differs from OperatorModeState in that it only contains cards that have been saved (i.e. have an ID).
// This is because we don't have a way to serialize a stack configuration of linked cards that have not been saved yet.

export interface OperatorModeState {
  stacks: Stack[];
  submode: Submode;
  codePath: URL | null;
  fileView?: FileView;
  openDirs: Map<string, string[]>;
  codeSelection: CodeSelection;
}

interface CodeSelection {
  codeRef?: ResolvedCodeRef;
  localName?: string;
}

interface CardItem {
  id: string;
  format: 'isolated' | 'edit';
}

export type FileView = 'inheritance' | 'browser';

type SerializedItem = CardItem;
type SerializedStack = SerializedItem[];

export type SerializedState = {
  stacks: SerializedStack[];
  submode?: Submode;
  codePath?: string;
  fileView?: FileView;
  openDirs?: Record<string, string[]>;
  codeSelection?: CodeSelection;
};

interface OpenFileSubscriber {
  onStateChange: (state: FileResource['state']) => void;
}

export default class OperatorModeStateService extends Service {
  @tracked state: OperatorModeState = new TrackedObject({
    stacks: new TrackedArray([]),
    submode: Submodes.Interact,
    codePath: null,
    openDirs: new TrackedMap<string, string[]>(),
    codeSelection: new TrackedObject({}),
  });
  @tracked recentCards = new TrackedArray<CardDef>([]);

  private cachedRealmURL: URL | null = null;

  @service declare cardService: CardService;
  @service declare loaderService: LoaderService;
  @service declare messageService: MessageService;
  @service declare recentFilesService: RecentFilesService;
  @service declare realmInfoService: RealmInfoService;
  @service declare router: RouterService;

  private openFileSubscribers: OpenFileSubscriber[] = [];

  async restore(rawState: SerializedState) {
    this.state = await this.deserialize(rawState);
  }

  addItemToStack(item: StackItem) {
    let stackIndex = item.stackIndex;
    if (!this.state.stacks[stackIndex]) {
      this.state.stacks[stackIndex] = new TrackedArray([]);
    }
    this.state.stacks[stackIndex].push(item);
    this.addRecentCard(item.card);
    this.schedulePersist();
  }

  patchCard = task({ enqueue: true }, async (id: string, attributes: any) => {
    let stackItems = this.state?.stacks.flat() ?? [];
    for (let item of stackItems) {
      if ('card' in item && item.card.id == id) {
        let document = await this.cardService.serializeCard(item.card);
        document.data.attributes = {
          ...document.data.attributes,
          ...attributes,
        };

        await this.cardService.patchCard(item.card, document);
      }
    }
  });

  async deleteCard(card: CardDef) {
    // remove all stack items for the deleted card
    let items: StackItem[] = [];
    for (let stack of this.state.stacks || []) {
      items.push(
        ...(stack.filter((i) => i.card.id === card.id) as StackItem[]),
      );
    }
    for (let item of items) {
      this.trimItemsFromStack(item);
    }
    this.removeRecentCard(card.id);

    let cardRealmUrl = await this.cardService.getRealmURL(card);

    if (cardRealmUrl) {
      let realmPaths = new RealmPaths(cardRealmUrl);
      let cardPath = realmPaths.local(`${card.id}.json`);
      this.recentFilesService.removeRecentFile(cardPath);
    }
    await this.cardService.deleteCard(card);
  }

  trimItemsFromStack(item: StackItem) {
    let stackIndex = item.stackIndex;
    let itemIndex = this.state.stacks[stackIndex].indexOf(item);
    this.state.stacks[stackIndex].splice(itemIndex); // Remove anything above the item

    // If the resulting stack is now empty, remove it
    if (this.stackIsEmpty(stackIndex) && this.state.stacks.length > 1) {
      this.state.stacks.splice(stackIndex, 1);

      // If we just removed the last item in the stack, and we also removed the stack because of that, we need
      // to update the stackIndex of all items in the stacks that come after the removed stack.
      // This is another code smell that the stackIndex should perhaps not not live in the item. For now, we keep it for convenience.
      this.state.stacks
        .filter((_, stackIndex) => stackIndex >= item.stackIndex)
        .forEach((stack, realStackIndex) => {
          stack.forEach((stackItem) => {
            if (stackItem.stackIndex !== realStackIndex) {
              stackItem.stackIndex = realStackIndex;
            }
          });
        });
    }

    this.schedulePersist();
  }

  popItemFromStack(stackIndex: number) {
    let stack = this.state.stacks[stackIndex];
    if (!stack) {
      throw new Error(`No stack at index ${stackIndex}`);
    }
    let item = stack.pop();
    if (!item) {
      throw new Error(`No items in stack at index ${stackIndex}`);
    }
    this.schedulePersist();
    return item;
  }

  replaceItemInStack(item: StackItem, newItem: StackItem) {
    let stackIndex = item.stackIndex;
    let itemIndex = this.state.stacks[stackIndex].indexOf(item);

    if (newItem.stackIndex !== stackIndex) {
      // this could be a smell that the stack index should not live in the item
      throw new Error(
        'cannot move stack item to different stack--this can destabilize contained card pointers',
      );
    }

    this.state.stacks[stackIndex].splice(itemIndex, 1, newItem);
    this.schedulePersist();
  }

  clearStackAndAdd(stackIndex: number, newItem: StackItem) {
    let itemsToPopCount = this.state.stacks[stackIndex].length;

    for (let i = 0; i < itemsToPopCount; i++) {
      this.popItemFromStack(stackIndex);
    }

    this.addItemToStack(newItem);
  }

  numberOfStacks() {
    return this.state.stacks.length;
  }

  rightMostStack() {
    if (this.numberOfStacks() > 0) {
      return this.state.stacks[this.state.stacks.length - 1];
    }
    return;
  }

  topMostStackItems() {
    return this.state.stacks.map((stack) => stack[stack.length - 1]);
  }

  stackIsEmpty(stackIndex: number) {
    return this.state.stacks[stackIndex].length === 0;
  }

  shiftStack(stack: StackItem[], destinationIndex: number) {
    let stackItemsCopy = [...stack]; // The actions in the loop are mutating the stack items, so we need to make a copy to make sure to iterate over all items from the original stack

    stackItemsCopy.forEach((item) => {
      this.popItemFromStack(item.stackIndex);
      this.addItemToStack(
        item.clone({
          stackIndex: destinationIndex,
        }),
      );
    });

    return this.schedulePersist();
  }

  updateSubmode(submode: Submode) {
    this.state.submode = submode;
    this.schedulePersist();
  }

  updateCodeRefSelection(codeRef: ResolvedCodeRef) {
    this.state.codeSelection = {
      codeRef,
    };
    this.schedulePersist();
  }

  updateLocalNameSelection(localName: string | undefined) {
    this.state.codeSelection = { localName }; //we need to update localName independently because card and field don't have code ref
    this.schedulePersist();
  }

  get codePathRelativeToRealm() {
    if (this.state.codePath && this.resolvedRealmURL) {
      let realmPath = new RealmPaths(this.resolvedRealmURL);

      if (realmPath.inRealm(this.state.codePath)) {
        try {
          return realmPath.local(this.state.codePath!);
        } catch (err: any) {
          if (err.status === 404) {
            return undefined;
          }
          throw err;
        }
      }
    }

    return undefined;
  }

  updateCodePath(codePath: URL | null) {
    this.state.codePath = codePath;
    this.updateOpenDirsForNestedPath();
    this.schedulePersist();
  }

  replaceCodePath(codePath: URL | null) {
    // replace history explicitly
    // typically used when, serving a redirect in the code path
    // solve UX issues with back button referring back to request url of redirect
    // when it should refer back to the previous code path
    this.state.codePath = codePath;
    this.router.replaceWith('card', {
      queryParams: {
        operatorModeState: this.serialize(),
      },
    });
  }

  private updateOpenDirsForNestedPath() {
    let localPath = this.codePathRelativeToRealm;

    if (localPath) {
      let containingDirectory = localPath.split('/').slice(0, -1).join('/');

      if (containingDirectory) {
        containingDirectory += '/';

        if (!this.currentRealmOpenDirs.includes(containingDirectory)) {
          this.toggleOpenDir(containingDirectory);
        }
      }
    }
  }

  get currentRealmOpenDirs() {
    if (this.realmURL) {
      let currentRealmOpenDirs = this.openDirs.get(this.realmURL.href);

      if (currentRealmOpenDirs) {
        return currentRealmOpenDirs;
      }
    }

    return new TrackedArray([]);
  }

  updateFileView(fileView: FileView) {
    this.state.fileView = fileView;
    this.schedulePersist();
  }

  clearStacks() {
    this.state.stacks.splice(0);
    this.schedulePersist();
  }

  private schedulePersist() {
    // When multiple stack manipulations are bunched together in a loop, for example when closing multiple cards in a loop,
    // we get into a async race condition where the change to cardController.operatorModeState will reload the route and
    // restore the state from the query param in a way that is out of sync with the state in the service. To avoid this,
    // we do the change to the query param only after all modifications to the state have been rendered.
    scheduleOnce('afterRender', this, this.persist);
  }

  private persist() {
    let cardController = getOwner(this)!.lookup('controller:card') as any;
    if (!cardController) {
      throw new Error(
        'OperatorModeStateService must be used in the context of a CardController',
      );
    }

    // Setting this property will trigger a query param update on the controller, which will reload the route
    cardController.operatorModeState = this.serialize();
  }

  // Serialized POJO version of state, with only cards that have been saved.
  // The state can have cards that have not been saved yet, for example when
  // clicking on "Crate New" in linked card editor. Here we want to draw a boundary
  // between navigatable states in the query parameter
  rawStateWithSavedCardsOnly() {
    let state: SerializedState = {
      stacks: [],
      submode: this.state.submode,
      codePath: this.state.codePath?.toString(),
      fileView: this.state.fileView?.toString() as FileView,
      openDirs: Object.fromEntries(this.state.openDirs.entries()),
      codeSelection: this.state.codeSelection,
    };

    for (let stack of this.state.stacks) {
      let serializedStack: SerializedStack = [];
      for (let item of stack) {
        if (item.format !== 'isolated' && item.format !== 'edit') {
          throw new Error(`Unknown format for card on stack ${item.format}`);
        }
        if (item.card.id) {
          serializedStack.push({
            id: item.card.id,
            format: item.format,
          });
        }
      }
      state.stacks.push(serializedStack);
    }

    return state;
  }

  // Stringified JSON version of state, with only cards that have been saved, used for the query param
  serialize(): string {
    return stringify(this.rawStateWithSavedCardsOnly())!;
  }

  // Deserialize a stringified JSON version of OperatorModeState into a Glimmer tracked object
  // so that templates can react to changes in stacks and their items
  async deserialize(rawState: SerializedState): Promise<OperatorModeState> {
    let openDirs = new TrackedMap<string, string[]>(
      Object.entries(rawState.openDirs ?? {}).map(([realmURL, dirs]) => [
        realmURL,
        new TrackedArray(dirs),
      ]),
    );

    let newState: OperatorModeState = new TrackedObject({
      stacks: new TrackedArray([]),
      submode: rawState.submode ?? Submodes.Interact,
      codePath: rawState.codePath ? new URL(rawState.codePath) : null,
      fileView: rawState.fileView ?? 'inheritance',
      openDirs,
      codeSelection: rawState.codeSelection ?? {},
    });

    let stackIndex = 0;
    for (let stack of rawState.stacks) {
      let newStack: Stack = new TrackedArray([]);
      for (let item of stack) {
        let { format } = item;
        let cardResource = getCard(this, () => item.id);
        let stackItem = new StackItem({
          owner: this, // ugh, not a great owner...
          cardResource,
          format,
          stackIndex,
        });
        await stackItem.ready();
        newStack.push(stackItem);
      }
      newState.stacks.push(newStack);
      stackIndex++;
    }

    return newState;
  }

  async constructRecentCards() {
    const recentCardIdsString = window.localStorage.getItem('recent-cards');
    if (!recentCardIdsString) {
      return;
    }

    const recentCardIds = JSON.parse(recentCardIdsString) as string[];
    for (const recentCardId of recentCardIds) {
      const cardResource = getCard(this, () => recentCardId);
      await cardResource.loaded;
      let { card } = cardResource;
      if (!card) {
        console.warn(`cannot load card ${recentCardId}`);
        continue;
      }
      this.recentCards.push(card);
    }
  }

  addRecentCard(card: CardDef) {
    const existingCardIndex = this.recentCards.findIndex(
      (recentCard) => recentCard.id === card.id,
    );
    if (existingCardIndex !== -1) {
      this.recentCards.splice(existingCardIndex, 1);
    }

    this.recentCards.push(card);
    if (this.recentCards.length > 10) {
      this.recentCards.splice(0, 1);
    }
    const recentCardIds = this.recentCards
      .map((recentCard) => recentCard.id)
      .filter(Boolean); // don't include cards that don't have an ID
    window.localStorage.setItem('recent-cards', JSON.stringify(recentCardIds));
  }

  removeRecentCard(id: string) {
    let index = this.recentCards.findIndex((c) => c.id === id);
    if (index === -1) {
      return;
    }
    while (index !== -1) {
      this.recentCards.splice(index, 1);
      index = this.recentCards.findIndex((c) => c.id === id);
    }
    window.localStorage.setItem(
      'recent-cards',
      JSON.stringify(this.recentCards.map((c) => c.id)),
    );
  }

  get openDirs() {
    return this.state.openDirs ?? new TrackedMap();
  }

  toggleOpenDir(entryPath: string): void {
    if (!this.realmURL) {
      return;
    }

    let dirs = this.currentRealmOpenDirs.slice();
    for (let i = 0; i < dirs.length; i++) {
      if (dirs[i].startsWith(entryPath)) {
        let localParts = entryPath.split('/').filter((p) => p.trim() != '');
        localParts.pop();
        if (localParts.length) {
          dirs[i] = localParts.join('/') + '/';
        } else {
          dirs.splice(i, 1);
        }
        this.openDirs.set(this.realmURL.href, new TrackedArray(dirs));
        return;
      } else if (entryPath.startsWith(dirs[i])) {
        dirs[i] = entryPath;
        this.openDirs.set(this.realmURL.href, new TrackedArray(dirs));
        return;
      }
    }
    this.openDirs.set(
      this.realmURL.href,
      new TrackedArray([...dirs, entryPath]),
    );
    this.schedulePersist();
  }

  private get readyFile() {
    if (isReady(this.openFile.current)) {
      return this.openFile.current;
    }
    throw new Error(
      `cannot access file contents ${this.state.codePath} before file is open`,
    );
  }

  get openFileIsReady() {
    return isReady(this.openFile.current);
  }

  get realmURL() {
    if (isReady(this.openFile.current)) {
      return new URL(this.readyFile.realmURL);
    } else if (this.cachedRealmURL) {
      return this.cachedRealmURL;
    }

    return this.cardService.defaultURL;
  }

  get resolvedRealmURL() {
    return this.loaderService.loader.resolve(this.realmURL);
  }

  subscribeToOpenFileStateChanges(subscriber: OpenFileSubscriber) {
    this.openFileSubscribers.push(subscriber);
  }

  unsubscribeFromOpenFileStateChanges(subscriber: OpenFileSubscriber) {
    let subscriberIndex = this.openFileSubscribers.indexOf(subscriber);

    if (subscriberIndex > -1) {
      this.openFileSubscribers.splice(subscriberIndex, 1);
    }
  }

  openFile = maybe(this, (context) => {
    let codePath = this.state.codePath;

    if (!codePath) {
      return undefined;
    }

    return file(context, () => ({
      url: codePath!.href,
      onStateChange: (state) => {
        if (state === 'ready') {
          this.cachedRealmURL = new URL(this.readyFile.realmURL);
          this.updateOpenDirsForNestedPath();
        }

        this.openFileSubscribers.forEach((subscriber) =>
          subscriber.onStateChange(state),
        );
      },
      onRedirect: (url: string) => {
        this.replaceCodePath(new URL(url));
      },
    }));
  });
}<|MERGE_RESOLUTION|>--- conflicted
+++ resolved
@@ -13,14 +13,10 @@
 import { type ResolvedCodeRef } from '@cardstack/runtime-common/code-ref';
 import { RealmPaths } from '@cardstack/runtime-common/paths';
 
-<<<<<<< HEAD
-import { Submode } from '@cardstack/host/components/submode-switcher';
+import { Submode, Submodes } from '@cardstack/host/components/submode-switcher';
 import { StackItem } from '@cardstack/host/lib/stack-item';
 
 import { getCard } from '@cardstack/host/resources/card-resource';
-=======
-import { Submode, Submodes } from '@cardstack/host/components/submode-switcher';
->>>>>>> b5d02a4e
 import { file, isReady, FileResource } from '@cardstack/host/resources/file';
 import { maybe } from '@cardstack/host/resources/maybe';
 import type LoaderService from '@cardstack/host/services/loader-service';
@@ -30,14 +26,7 @@
 
 import type { CardDef } from 'https://cardstack.com/base/card-api';
 
-<<<<<<< HEAD
-import { type Stack } from '../components/operator-mode/container';
-=======
-import {
-  type Stack,
-  type StackItem,
-} from '../components/operator-mode/interact-submode';
->>>>>>> b5d02a4e
+import { type Stack } from '../components/operator-mode/interact-submode';
 
 import type CardService from '../services/card-service';
 
