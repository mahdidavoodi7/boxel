--- conflicted
+++ resolved
@@ -87,16 +87,7 @@
 
     this._url = url;
     this.onStateChange = onStateChange;
-<<<<<<< HEAD
     this.read.perform();
-=======
-    this.read.perform(); //initial read
-    this.setSubscription(realmURL, ({ type }) => {
-      if (type === 'update') {
-        this.read.perform();
-      }
-    });
->>>>>>> f96a7119
   }
 
   private updateState(newState: FileResource): void {
@@ -193,6 +184,7 @@
         url: state.url,
         name: state.name,
         write: state.write,
+        realmURL: state.realmURL,
       });
 
       if (flushLoader) {
