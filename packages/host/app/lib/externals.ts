--- conflicted
+++ resolved
@@ -24,13 +24,10 @@
 import * as lodash from 'lodash';
 import * as tracked from 'tracked-built-ins';
 import * as dateFns from 'date-fns';
-<<<<<<< HEAD
 import * as cardpay from '@cardstack/cardpay-sdk';
-=======
 import * as emberResourcesCore from 'ember-resources/core';
 import * as emberDestroyable from '@ember/destroyable';
 import * as marked from 'marked';
->>>>>>> 2506428f
 
 export function shimExternals(loader: Loader = Loader.getLoader()) {
   loader.shimModule('@cardstack/runtime-common', runtime);
@@ -64,13 +61,10 @@
   loader.shimModule('lodash', lodash);
   loader.shimModule('tracked-built-ins', tracked);
   loader.shimModule('date-fns', dateFns);
-<<<<<<< HEAD
   loader.shimModule('@cardstack/cardpay-sdk', cardpay);
-=======
   loader.shimModule('ember-resources/core', emberResourcesCore);
   loader.shimModule('@ember/destroyable', emberDestroyable);
   loader.shimModule('marked', marked);
->>>>>>> 2506428f
 }
 
 shimExternals();