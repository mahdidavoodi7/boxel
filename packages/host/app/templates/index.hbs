<<<<<<< HEAD
{{!-- TODO remove this after we have real content for this template --}}
{{!-- template-lint-disable no-inline-styles --}}
<p style="text-align:center;margin:5em auto;">The card code editor has moved to
  <LinkTo @route="code" style="color:aqua;font-weight:bold;font-style:italic">/code</LinkTo>
=======
{{! TODO remove this after we have real content for this template }}
{{! template-lint-disable no-inline-styles }}
<p style='text-align:center;margin:5em auto;'>The card code editor has moved to
  <a
    href='/code'
    style='color:aqua;font-weight:bold;font-style:italic'
  >/code</a>
>>>>>>> 2958c250
</p><|MERGE_RESOLUTION|>--- conflicted
+++ resolved
@@ -1,15 +1,8 @@
-<<<<<<< HEAD
 {{!-- TODO remove this after we have real content for this template --}}
 {{!-- template-lint-disable no-inline-styles --}}
 <p style="text-align:center;margin:5em auto;">The card code editor has moved to
-  <LinkTo @route="code" style="color:aqua;font-weight:bold;font-style:italic">/code</LinkTo>
-=======
-{{! TODO remove this after we have real content for this template }}
-{{! template-lint-disable no-inline-styles }}
-<p style='text-align:center;margin:5em auto;'>The card code editor has moved to
-  <a
-    href='/code'
-    style='color:aqua;font-weight:bold;font-style:italic'
-  >/code</a>
->>>>>>> 2958c250
+  <LinkTo
+    @route="code"
+    style="color:aqua;font-weight:bold;font-style:italic"
+  >/code</LinkTo>
 </p>