--- conflicted
+++ resolved
@@ -165,16 +165,6 @@
             throw new Error(`bug: don't know how to handle card without ID`);
           }
         }
-<<<<<<< HEAD
-=======
-        for (let card of openCards) {
-          if (card.data.id) {
-            relevantCards.set(card.data.id, card.data);
-          } else {
-            throw new Error(`bug: don't know how to handle card without ID`);
-          }
-        }
->>>>>>> cb53ce32
       }
     }
   }
