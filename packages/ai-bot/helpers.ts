import { IRoomEvent } from 'matrix-js-sdk';
import { chain } from 'stream-chain';
import { parser } from 'stream-json';
import { streamValues } from 'stream-json/streamers/StreamValues';
import { Readable } from 'node:stream';

const MODIFY_SYSTEM_MESSAGE =
  '\
You are able to modify content according to user requests as well as answer questions for them. You may ask any followup questions you may need.\
If a user may be requesting a change, respond politely but not ingratiatingly to the user. The more complex the request, the more you can explain what you\'re about to do.\
\
Along with the changes you want to make, you must include the card ID of the card being changed. The original card. \
Return up to 3 options for the user to select from, exploring a range of things the user may want. If the request has only one sensible option or they ask for something very directly you don\'t need to return more than one. The format of your response should be\
```\
Explanatory text\
Option 1: Description\
{\
  "id": "originalCardID",\
  "patch": {\
    ...\
  }\
}\
\
Option 2: Description\
{\
  "id": "originalCardID",\
  "patch": {\
    ...\
  }\
}\
\
Option 3: Description\
\
{\
  "id": "originalCardID",\
  "patch": {\
    ...\
  }\
}\
```\
The data in the option block will be used to update things for the user behind a button so they will not see the content directly - you must give a short text summary before the option block.\
Return only JSON inside each option block, in a compatible format with the one you receive. The contents of any field will be automatically replaced with your changes, and must follow a subset of the same format - you may miss out fields but cannot add new ones. Do not add new nested components, it will fail validation.\
Modify only the parts you are asked to. Only return modified fields.\
You must not return any fields that you do not see in the input data.\
If the user hasn\'t shared any cards with you or what they\'re asking for doesn\'t make sense for the card type, you can ask them to "send their open cards" to you.';

type ChatCompletion = {
  choices: Array<{
    delta?: {
      content?: string | null | undefined;
    };
  }>;
};

type CommandMessage = {
  type: 'command';
  content: any;
};

type TextMessage = {
  type: 'text';
  content: string;
  complete: boolean;
};

export type Message = CommandMessage | TextMessage;

export function constructHistory(history: IRoomEvent[]) {
  /**
   * We send a lot of events to create messages,
   * as we stream updates to the UI. This works by
   * sending a new event with the full content and
   * information about which event it should replace
   *
   * This function is to construct the chat as a user
   * would see it - with only the latest event for each
   * message.
   */
  const latestEventsMap = new Map<string, IRoomEvent>();
  for (let event of history) {
    let content = event.content;
    if (event.type == 'm.room.message') {
      let eventId = event.event_id!;
      if (content['m.relates_to']?.rel_type === 'm.replace') {
        eventId = content['m.relates_to']!.event_id!;
        event.event_id = eventId;
      }
      const existingEvent = latestEventsMap.get(eventId);
      if (
        !existingEvent ||
        existingEvent.origin_server_ts < event.origin_server_ts
      ) {
        latestEventsMap.set(eventId, event);
      }
    }
  }
  let latestEvents = Array.from(latestEventsMap.values());
  latestEvents.sort((a, b) => a.origin_server_ts - b.origin_server_ts);
  return latestEvents;
}

export async function* extractContentFromStream(
  iterable: AsyncIterable<ChatCompletion>,
) {
  /**
   * The OpenAI API returns a stream of updates, which
   * have extra details that we don't need, this function
   * extracts out just the content from the stream.
   *
   * It also splits the content around { and } so that
   * we can parse JSON more cleanly
   */
  for await (const part of iterable) {
    let content = part.choices[0]?.delta?.content;
    if (content) {
      // Regex splits keep the delimiters
      for (let token of content.split(/([{}])/)) {
        if (token) {
          yield token;
        }
      }
    }
  }
}

export class CheckpointedAsyncGenerator<T> {
  private generator: AsyncGenerator<T>;
  private buffer: T[] = [];
  private bufferIndex = 0;

  constructor(generator: AsyncGenerator<T>) {
    this.generator = generator;
  }

  async *[Symbol.asyncIterator]() {
    while (true) {
      const next = await this.next();
      if (next.done) {
        return;
      }
      yield next.value;
    }
  }

  async next(): Promise<IteratorResult<T>> {
    // If we're in the past and haven't exhausted the buffer, return the next buffered item.
    if (this.bufferIndex < this.buffer.length) {
      return { value: this.buffer[this.bufferIndex++], done: false };
    }

    // Otherwise, get the next item from the generator.
    const result = await this.generator.next();

    // If we're checkpointed, add the item to the buffer.
    if (!result.done) {
      this.buffer.push(result.value);
      this.bufferIndex++;
    }

    return result;
  }

  async return(value?: any): Promise<IteratorResult<T>> {
    if (this.generator.return) {
      return await this.generator.return(value);
    }
    return { value, done: true };
  }

  async throw(error?: any): Promise<IteratorResult<T>> {
    if (this.generator.throw) {
      return await this.generator.throw(error);
    }
    throw error;
  }

  checkpoint(): void {
    // Cut the buffer to hold from buffer index to the end
    if (this.bufferIndex < this.buffer.length) {
      this.buffer = this.buffer.slice(this.bufferIndex);
    } else {
      this.buffer = [];
    }

    this.bufferIndex = 0;
  }

  restore(): void {
    this.bufferIndex = 0;
  }
}

async function* prependedStream<T>(prepend: T, stream: AsyncIterable<T>) {
  yield prepend;
  for await (const part of stream) {
    yield part;
  }
}

export async function* processStream(stream: AsyncGenerator<string>) {
  let tokenStream = new CheckpointedAsyncGenerator(stream);
  let currentMessage = '';
  for await (const part of tokenStream) {
    // If we see an opening brace, we *might* be looking at JSON
    // Optimistically start parsing it, and if we hit an error
    // then roll back to the last checkpoint
    if (part == '{') {
      // If we were processing text and now are probably looking at
      // JSON, yield the text we've seen so far, marked as "complete"
      // If there's no text, we don't need to yield anything
      // Typically this happens when a { is the very first token
      if (currentMessage) {
        yield {
          type: 'text',
          content: currentMessage,
          complete: true,
        };
      }
      let commands: string[] = [];
      const pipeline = chain([
        Readable.from(prependedStream(part, tokenStream)), // We need to prepend the { back on
        parser({ jsonStreaming: true }),
        streamValues(),
      ]);

      // Setup this promise so we can await the json parsing to complete
      const endOfStream = new Promise((resolve, reject) => {
        pipeline.on('end', resolve);
        pipeline.on('error', reject);
      });

      pipeline.on('data', (x) => {
        commands.push(x.value);
        // We've found some JSON so we don't want to
        // keep building up the text
        currentMessage = '';
        // If we've seen a command, bump the checkpoint
        // of the stream to the current position
        tokenStream.checkpoint();
      });

      try {
        await endOfStream;
      } catch (error) {
        // We've hit an error parsing something, so let's roll
        // back to the last checkpoint so we don't lose the
        // processed tokens
        tokenStream.restore();
      } finally {
        // We've either finished parsing the stream and have
        // one or more JSON objects, or we've hit an error.
        // The error may occur after successfully parsing a
        // JSON object, so we need to yield any commands
        // we've found.
        for (let command of commands) {
          yield {
            type: 'command',
            content: command,
          };
        }
      }
    } else {
      currentMessage += part;
      yield {
        type: 'text',
        content: currentMessage,
        complete: false,
      };
    }
    // Checkpoint before we start processing the next token
    tokenStream.checkpoint();
  }
  if (currentMessage) {
    yield {
      type: 'text',
      content: currentMessage,
      complete: true,
    };
  }
}

interface OpenAIPromptMessage {
  /**
   * The contents of the message. `content` is required for all messages, and may be
   * null for assistant messages with function calls.
   */
  content: string | null;
  /**
   * The role of the messages author. One of `system`, `user`, `assistant`, or
   * `function`.
   */
  role: 'system' | 'user' | 'assistant' | 'function';
}

<<<<<<< HEAD
const MODIFY_SYSTEM_MESSAGE =
  '\
You are able to modify content according to user requests as well as answer questions for them. You may ask any followup questions you may need.\
If a user may be requesting a change, respond politely but not ingratiatingly to the user. The more complex the request, the more you can explain what you\'re about to do.\
\
Along with the changes you want to make, you must include the card ID of the card being changed. The original card. \
Return up to 3 options for the user to select from, exploring a range of things the user may want. If the request has only one sensible option or they ask for something very directly you don\'t need to return more than one. The format of your response should be\
```\
Explanatory text\
Option 1: Description\
{\
  "id": "originalCardID",\
  "patch": {\
    ...\
  }\
}\
\
Option 2: Description\
{\
  "id": "originalCardID",\
  "patch": {\
    ...\
  }\
}\
\
Option 3: Description\
\
{\
  "id": "originalCardID",\
  "patch": {\
    ...\
  }\
}\
```\
The data in the option block will be used to update things for the user behind a button so they will not see the content directly - you must give a short text summary before the option block.\
Return only JSON inside each option block, in a compatible format with the one you receive. The contents of any field will be automatically replaced with your changes, and must follow a subset of the same format - you may miss out fields but cannot add new ones. Do not add new nested components, it will fail validation.\
Modify only the parts you are asked to. Only return modified fields.\
You must not return any fields that you do not see in the input data.\
Never prefix json responses with `json`\
If the user hasn\'t shared any cards with you or what they\'re asking for doesn\'t make sense for the card type, you can ask them to "send their open cards" to you.';

export function getRelevantCards(history: IRoomEvent[], aiBotUsername: string) {
  let cards = [];
  for (let event of history) {
    if (event.sender !== aiBotUsername) {
      let content = event.content;
      // If a user has uploaded a card, add it to the context
      // It's the best we have
      if (content.msgtype === 'org.boxel.card') {
        cards.push(content.instance);
      } else if (content.msgtype === 'org.boxel.message') {
        // If a user has switched to sharing their current context
        // and they have open cards then use those
        if (content.context.openCards.length > 0) {
          cards = content.context.openCards.map(
            (card: { data: any }) => card.data,
          );
        }
      } else {
        cards = [];
      }
    }
=======
function getUserMessage(event: IRoomEvent) {
  const content = event.content;
  if (content.msgtype === 'org.boxel.card') {
    let card = content.instance.data;
    let request = content.body;
    return `
    User request: ${request}
    Full data: ${JSON.stringify(card)}
    You may only patch the following fields: ${JSON.stringify(card.attributes)}
    `;
  } else {
    return content.body;
>>>>>>> 5d2eb262
  }
  return cards;
}

export function getModifyPrompt(history: IRoomEvent[], aiBotUsername: string) {
  // Need to make sure the passed in username is a full id
  if (
    aiBotUsername.indexOf(':') === -1 ||
    aiBotUsername.startsWith('@') === false
  ) {
    throw new Error("Username must be a full id, e.g. '@ai-bot:localhost'");
  }
  let historicalMessages: OpenAIPromptMessage[] = [];
  for (let event of history) {
    let body = event.content.body;
    if (body) {
<<<<<<< HEAD
      if (event.sender === aiBotUsername) {
        historical_messages.push({
=======
      if (event.sender === aiBotUserId) {
        historicalMessages.push({
>>>>>>> 5d2eb262
          role: 'assistant',
          content: body,
        });
      } else {
        historicalMessages.push({
          role: 'user',
          content: body,
        });
      }
    }
  }

  let systemMessage =
    MODIFY_SYSTEM_MESSAGE +
    `
  The user currently has given you the following data to work with:
  Cards:\n`;
  for (let card of getRelevantCards(history, aiBotUsername)) {
    systemMessage += `Full data: ${JSON.stringify(card)}
  You may only patch the following fields for this card: ${JSON.stringify(
    card.attributes,
  )}`;
  }

  let messages: OpenAIPromptMessage[] = [
    {
      role: 'system',
      content: systemMessage,
    },
  ];

  messages = messages.concat(historicalMessages);
  return messages;
}

export function cleanContent(content: string) {
  content = content.trim();
  content = content.replace(/```json/g, '');
  content = content.replace(/`/g, '');
  if (content.endsWith('json')) {
    content = content.slice(0, -4);
  }
  return content.trim();
}<|MERGE_RESOLUTION|>--- conflicted
+++ resolved
@@ -4,295 +4,6 @@
 import { streamValues } from 'stream-json/streamers/StreamValues';
 import { Readable } from 'node:stream';
 
-const MODIFY_SYSTEM_MESSAGE =
-  '\
-You are able to modify content according to user requests as well as answer questions for them. You may ask any followup questions you may need.\
-If a user may be requesting a change, respond politely but not ingratiatingly to the user. The more complex the request, the more you can explain what you\'re about to do.\
-\
-Along with the changes you want to make, you must include the card ID of the card being changed. The original card. \
-Return up to 3 options for the user to select from, exploring a range of things the user may want. If the request has only one sensible option or they ask for something very directly you don\'t need to return more than one. The format of your response should be\
-```\
-Explanatory text\
-Option 1: Description\
-{\
-  "id": "originalCardID",\
-  "patch": {\
-    ...\
-  }\
-}\
-\
-Option 2: Description\
-{\
-  "id": "originalCardID",\
-  "patch": {\
-    ...\
-  }\
-}\
-\
-Option 3: Description\
-\
-{\
-  "id": "originalCardID",\
-  "patch": {\
-    ...\
-  }\
-}\
-```\
-The data in the option block will be used to update things for the user behind a button so they will not see the content directly - you must give a short text summary before the option block.\
-Return only JSON inside each option block, in a compatible format with the one you receive. The contents of any field will be automatically replaced with your changes, and must follow a subset of the same format - you may miss out fields but cannot add new ones. Do not add new nested components, it will fail validation.\
-Modify only the parts you are asked to. Only return modified fields.\
-You must not return any fields that you do not see in the input data.\
-If the user hasn\'t shared any cards with you or what they\'re asking for doesn\'t make sense for the card type, you can ask them to "send their open cards" to you.';
-
-type ChatCompletion = {
-  choices: Array<{
-    delta?: {
-      content?: string | null | undefined;
-    };
-  }>;
-};
-
-type CommandMessage = {
-  type: 'command';
-  content: any;
-};
-
-type TextMessage = {
-  type: 'text';
-  content: string;
-  complete: boolean;
-};
-
-export type Message = CommandMessage | TextMessage;
-
-export function constructHistory(history: IRoomEvent[]) {
-  /**
-   * We send a lot of events to create messages,
-   * as we stream updates to the UI. This works by
-   * sending a new event with the full content and
-   * information about which event it should replace
-   *
-   * This function is to construct the chat as a user
-   * would see it - with only the latest event for each
-   * message.
-   */
-  const latestEventsMap = new Map<string, IRoomEvent>();
-  for (let event of history) {
-    let content = event.content;
-    if (event.type == 'm.room.message') {
-      let eventId = event.event_id!;
-      if (content['m.relates_to']?.rel_type === 'm.replace') {
-        eventId = content['m.relates_to']!.event_id!;
-        event.event_id = eventId;
-      }
-      const existingEvent = latestEventsMap.get(eventId);
-      if (
-        !existingEvent ||
-        existingEvent.origin_server_ts < event.origin_server_ts
-      ) {
-        latestEventsMap.set(eventId, event);
-      }
-    }
-  }
-  let latestEvents = Array.from(latestEventsMap.values());
-  latestEvents.sort((a, b) => a.origin_server_ts - b.origin_server_ts);
-  return latestEvents;
-}
-
-export async function* extractContentFromStream(
-  iterable: AsyncIterable<ChatCompletion>,
-) {
-  /**
-   * The OpenAI API returns a stream of updates, which
-   * have extra details that we don't need, this function
-   * extracts out just the content from the stream.
-   *
-   * It also splits the content around { and } so that
-   * we can parse JSON more cleanly
-   */
-  for await (const part of iterable) {
-    let content = part.choices[0]?.delta?.content;
-    if (content) {
-      // Regex splits keep the delimiters
-      for (let token of content.split(/([{}])/)) {
-        if (token) {
-          yield token;
-        }
-      }
-    }
-  }
-}
-
-export class CheckpointedAsyncGenerator<T> {
-  private generator: AsyncGenerator<T>;
-  private buffer: T[] = [];
-  private bufferIndex = 0;
-
-  constructor(generator: AsyncGenerator<T>) {
-    this.generator = generator;
-  }
-
-  async *[Symbol.asyncIterator]() {
-    while (true) {
-      const next = await this.next();
-      if (next.done) {
-        return;
-      }
-      yield next.value;
-    }
-  }
-
-  async next(): Promise<IteratorResult<T>> {
-    // If we're in the past and haven't exhausted the buffer, return the next buffered item.
-    if (this.bufferIndex < this.buffer.length) {
-      return { value: this.buffer[this.bufferIndex++], done: false };
-    }
-
-    // Otherwise, get the next item from the generator.
-    const result = await this.generator.next();
-
-    // If we're checkpointed, add the item to the buffer.
-    if (!result.done) {
-      this.buffer.push(result.value);
-      this.bufferIndex++;
-    }
-
-    return result;
-  }
-
-  async return(value?: any): Promise<IteratorResult<T>> {
-    if (this.generator.return) {
-      return await this.generator.return(value);
-    }
-    return { value, done: true };
-  }
-
-  async throw(error?: any): Promise<IteratorResult<T>> {
-    if (this.generator.throw) {
-      return await this.generator.throw(error);
-    }
-    throw error;
-  }
-
-  checkpoint(): void {
-    // Cut the buffer to hold from buffer index to the end
-    if (this.bufferIndex < this.buffer.length) {
-      this.buffer = this.buffer.slice(this.bufferIndex);
-    } else {
-      this.buffer = [];
-    }
-
-    this.bufferIndex = 0;
-  }
-
-  restore(): void {
-    this.bufferIndex = 0;
-  }
-}
-
-async function* prependedStream<T>(prepend: T, stream: AsyncIterable<T>) {
-  yield prepend;
-  for await (const part of stream) {
-    yield part;
-  }
-}
-
-export async function* processStream(stream: AsyncGenerator<string>) {
-  let tokenStream = new CheckpointedAsyncGenerator(stream);
-  let currentMessage = '';
-  for await (const part of tokenStream) {
-    // If we see an opening brace, we *might* be looking at JSON
-    // Optimistically start parsing it, and if we hit an error
-    // then roll back to the last checkpoint
-    if (part == '{') {
-      // If we were processing text and now are probably looking at
-      // JSON, yield the text we've seen so far, marked as "complete"
-      // If there's no text, we don't need to yield anything
-      // Typically this happens when a { is the very first token
-      if (currentMessage) {
-        yield {
-          type: 'text',
-          content: currentMessage,
-          complete: true,
-        };
-      }
-      let commands: string[] = [];
-      const pipeline = chain([
-        Readable.from(prependedStream(part, tokenStream)), // We need to prepend the { back on
-        parser({ jsonStreaming: true }),
-        streamValues(),
-      ]);
-
-      // Setup this promise so we can await the json parsing to complete
-      const endOfStream = new Promise((resolve, reject) => {
-        pipeline.on('end', resolve);
-        pipeline.on('error', reject);
-      });
-
-      pipeline.on('data', (x) => {
-        commands.push(x.value);
-        // We've found some JSON so we don't want to
-        // keep building up the text
-        currentMessage = '';
-        // If we've seen a command, bump the checkpoint
-        // of the stream to the current position
-        tokenStream.checkpoint();
-      });
-
-      try {
-        await endOfStream;
-      } catch (error) {
-        // We've hit an error parsing something, so let's roll
-        // back to the last checkpoint so we don't lose the
-        // processed tokens
-        tokenStream.restore();
-      } finally {
-        // We've either finished parsing the stream and have
-        // one or more JSON objects, or we've hit an error.
-        // The error may occur after successfully parsing a
-        // JSON object, so we need to yield any commands
-        // we've found.
-        for (let command of commands) {
-          yield {
-            type: 'command',
-            content: command,
-          };
-        }
-      }
-    } else {
-      currentMessage += part;
-      yield {
-        type: 'text',
-        content: currentMessage,
-        complete: false,
-      };
-    }
-    // Checkpoint before we start processing the next token
-    tokenStream.checkpoint();
-  }
-  if (currentMessage) {
-    yield {
-      type: 'text',
-      content: currentMessage,
-      complete: true,
-    };
-  }
-}
-
-interface OpenAIPromptMessage {
-  /**
-   * The contents of the message. `content` is required for all messages, and may be
-   * null for assistant messages with function calls.
-   */
-  content: string | null;
-  /**
-   * The role of the messages author. One of `system`, `user`, `assistant`, or
-   * `function`.
-   */
-  role: 'system' | 'user' | 'assistant' | 'function';
-}
-
-<<<<<<< HEAD
 const MODIFY_SYSTEM_MESSAGE =
   '\
 You are able to modify content according to user requests as well as answer questions for them. You may ask any followup questions you may need.\
@@ -334,10 +45,258 @@
 Never prefix json responses with `json`\
 If the user hasn\'t shared any cards with you or what they\'re asking for doesn\'t make sense for the card type, you can ask them to "send their open cards" to you.';
 
-export function getRelevantCards(history: IRoomEvent[], aiBotUsername: string) {
+type ChatCompletion = {
+  choices: Array<{
+    delta?: {
+      content?: string | null | undefined;
+    };
+  }>;
+};
+
+type CommandMessage = {
+  type: 'command';
+  content: any;
+};
+
+type TextMessage = {
+  type: 'text';
+  content: string;
+  complete: boolean;
+};
+
+export type Message = CommandMessage | TextMessage;
+
+export function constructHistory(history: IRoomEvent[]) {
+  /**
+   * We send a lot of events to create messages,
+   * as we stream updates to the UI. This works by
+   * sending a new event with the full content and
+   * information about which event it should replace
+   *
+   * This function is to construct the chat as a user
+   * would see it - with only the latest event for each
+   * message.
+   */
+  const latestEventsMap = new Map<string, IRoomEvent>();
+  for (let event of history) {
+    let content = event.content;
+    if (event.type == 'm.room.message') {
+      let eventId = event.event_id!;
+      if (content['m.relates_to']?.rel_type === 'm.replace') {
+        eventId = content['m.relates_to']!.event_id!;
+        event.event_id = eventId;
+      }
+      const existingEvent = latestEventsMap.get(eventId);
+      if (
+        !existingEvent ||
+        existingEvent.origin_server_ts < event.origin_server_ts
+      ) {
+        latestEventsMap.set(eventId, event);
+      }
+    }
+  }
+  let latestEvents = Array.from(latestEventsMap.values());
+  latestEvents.sort((a, b) => a.origin_server_ts - b.origin_server_ts);
+  return latestEvents;
+}
+
+export async function* extractContentFromStream(
+  iterable: AsyncIterable<ChatCompletion>,
+) {
+  /**
+   * The OpenAI API returns a stream of updates, which
+   * have extra details that we don't need, this function
+   * extracts out just the content from the stream.
+   *
+   * It also splits the content around { and } so that
+   * we can parse JSON more cleanly
+   */
+  for await (const part of iterable) {
+    let content = part.choices[0]?.delta?.content;
+    if (content) {
+      // Regex splits keep the delimiters
+      for (let token of content.split(/([{}])/)) {
+        if (token) {
+          yield token;
+        }
+      }
+    }
+  }
+}
+
+export class CheckpointedAsyncGenerator<T> {
+  private generator: AsyncGenerator<T>;
+  private buffer: T[] = [];
+  private bufferIndex = 0;
+
+  constructor(generator: AsyncGenerator<T>) {
+    this.generator = generator;
+  }
+
+  async *[Symbol.asyncIterator]() {
+    while (true) {
+      const next = await this.next();
+      if (next.done) {
+        return;
+      }
+      yield next.value;
+    }
+  }
+
+  async next(): Promise<IteratorResult<T>> {
+    // If we're in the past and haven't exhausted the buffer, return the next buffered item.
+    if (this.bufferIndex < this.buffer.length) {
+      return { value: this.buffer[this.bufferIndex++], done: false };
+    }
+
+    // Otherwise, get the next item from the generator.
+    const result = await this.generator.next();
+
+    // If we're checkpointed, add the item to the buffer.
+    if (!result.done) {
+      this.buffer.push(result.value);
+      this.bufferIndex++;
+    }
+
+    return result;
+  }
+
+  async return(value?: any): Promise<IteratorResult<T>> {
+    if (this.generator.return) {
+      return await this.generator.return(value);
+    }
+    return { value, done: true };
+  }
+
+  async throw(error?: any): Promise<IteratorResult<T>> {
+    if (this.generator.throw) {
+      return await this.generator.throw(error);
+    }
+    throw error;
+  }
+
+  checkpoint(): void {
+    // Cut the buffer to hold from buffer index to the end
+    if (this.bufferIndex < this.buffer.length) {
+      this.buffer = this.buffer.slice(this.bufferIndex);
+    } else {
+      this.buffer = [];
+    }
+
+    this.bufferIndex = 0;
+  }
+
+  restore(): void {
+    this.bufferIndex = 0;
+  }
+}
+
+async function* prependedStream<T>(prepend: T, stream: AsyncIterable<T>) {
+  yield prepend;
+  for await (const part of stream) {
+    yield part;
+  }
+}
+
+export async function* processStream(stream: AsyncGenerator<string>) {
+  let tokenStream = new CheckpointedAsyncGenerator(stream);
+  let currentMessage = '';
+  for await (const part of tokenStream) {
+    // If we see an opening brace, we *might* be looking at JSON
+    // Optimistically start parsing it, and if we hit an error
+    // then roll back to the last checkpoint
+    if (part == '{') {
+      // If we were processing text and now are probably looking at
+      // JSON, yield the text we've seen so far, marked as "complete"
+      // If there's no text, we don't need to yield anything
+      // Typically this happens when a { is the very first token
+      if (currentMessage) {
+        yield {
+          type: 'text',
+          content: currentMessage,
+          complete: true,
+        };
+      }
+      let commands: string[] = [];
+      const pipeline = chain([
+        Readable.from(prependedStream(part, tokenStream)), // We need to prepend the { back on
+        parser({ jsonStreaming: true }),
+        streamValues(),
+      ]);
+
+      // Setup this promise so we can await the json parsing to complete
+      const endOfStream = new Promise((resolve, reject) => {
+        pipeline.on('end', resolve);
+        pipeline.on('error', reject);
+      });
+
+      pipeline.on('data', (x) => {
+        commands.push(x.value);
+        // We've found some JSON so we don't want to
+        // keep building up the text
+        currentMessage = '';
+        // If we've seen a command, bump the checkpoint
+        // of the stream to the current position
+        tokenStream.checkpoint();
+      });
+
+      try {
+        await endOfStream;
+      } catch (error) {
+        // We've hit an error parsing something, so let's roll
+        // back to the last checkpoint so we don't lose the
+        // processed tokens
+        tokenStream.restore();
+      } finally {
+        // We've either finished parsing the stream and have
+        // one or more JSON objects, or we've hit an error.
+        // The error may occur after successfully parsing a
+        // JSON object, so we need to yield any commands
+        // we've found.
+        for (let command of commands) {
+          yield {
+            type: 'command',
+            content: command,
+          };
+        }
+      }
+    } else {
+      currentMessage += part;
+      yield {
+        type: 'text',
+        content: currentMessage,
+        complete: false,
+      };
+    }
+    // Checkpoint before we start processing the next token
+    tokenStream.checkpoint();
+  }
+  if (currentMessage) {
+    yield {
+      type: 'text',
+      content: currentMessage,
+      complete: true,
+    };
+  }
+}
+
+interface OpenAIPromptMessage {
+  /**
+   * The contents of the message. `content` is required for all messages, and may be
+   * null for assistant messages with function calls.
+   */
+  content: string | null;
+  /**
+   * The role of the messages author. One of `system`, `user`, `assistant`, or
+   * `function`.
+   */
+  role: 'system' | 'user' | 'assistant' | 'function';
+}
+
+export function getRelevantCards(history: IRoomEvent[], aiBotUserId: string) {
   let cards = [];
   for (let event of history) {
-    if (event.sender !== aiBotUsername) {
+    if (event.sender !== aiBotUserId) {
       let content = event.content;
       // If a user has uploaded a card, add it to the context
       // It's the best we have
@@ -355,29 +314,15 @@
         cards = [];
       }
     }
-=======
-function getUserMessage(event: IRoomEvent) {
-  const content = event.content;
-  if (content.msgtype === 'org.boxel.card') {
-    let card = content.instance.data;
-    let request = content.body;
-    return `
-    User request: ${request}
-    Full data: ${JSON.stringify(card)}
-    You may only patch the following fields: ${JSON.stringify(card.attributes)}
-    `;
-  } else {
-    return content.body;
->>>>>>> 5d2eb262
   }
   return cards;
 }
 
-export function getModifyPrompt(history: IRoomEvent[], aiBotUsername: string) {
+export function getModifyPrompt(history: IRoomEvent[], aiBotUserId: string) {
   // Need to make sure the passed in username is a full id
   if (
-    aiBotUsername.indexOf(':') === -1 ||
-    aiBotUsername.startsWith('@') === false
+    aiBotUserId.indexOf(':') === -1 ||
+    aiBotUserId.startsWith('@') === false
   ) {
     throw new Error("Username must be a full id, e.g. '@ai-bot:localhost'");
   }
@@ -385,13 +330,8 @@
   for (let event of history) {
     let body = event.content.body;
     if (body) {
-<<<<<<< HEAD
-      if (event.sender === aiBotUsername) {
-        historical_messages.push({
-=======
       if (event.sender === aiBotUserId) {
         historicalMessages.push({
->>>>>>> 5d2eb262
           role: 'assistant',
           content: body,
         });
@@ -409,7 +349,7 @@
     `
   The user currently has given you the following data to work with:
   Cards:\n`;
-  for (let card of getRelevantCards(history, aiBotUsername)) {
+  for (let card of getRelevantCards(history, aiBotUserId)) {
     systemMessage += `Full data: ${JSON.stringify(card)}
   You may only patch the following fields for this card: ${JSON.stringify(
     card.attributes,
