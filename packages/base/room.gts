--- conflicted
+++ resolved
@@ -162,7 +162,7 @@
 
 class ScrollIntoView extends Modifier {
   modify(element: HTMLElement) {
-    element.scrollIntoView();
+    //element.scrollIntoView();
   }
 }
 
@@ -251,7 +251,6 @@
   });
 }
 
-<<<<<<< HEAD
 type JSONValue = string | number | boolean | null | JSONObject | [JSONValue];
 
 type JSONObject = { [x: string]: JSONValue };
@@ -272,12 +271,8 @@
   @field payload = contains(PatchObjectField);
 }
 
-export class MessageCard extends FieldDef {
-  @field author = contains(RoomMemberCard);
-=======
-class MessageField extends FieldDef {
+export class MessageField extends FieldDef {
   @field author = contains(RoomMemberField);
->>>>>>> 5df36d96
   @field message = contains(MarkdownField);
   @field formattedMessage = contains(StringField);
   @field created = contains(DateTimeCard);
@@ -490,15 +485,14 @@
           attachedCard: null,
           command: null,
         };
-        let messageCard = undefined;
+        let messageField = undefined;
         if (event.content.msgtype === 'org.boxel.card') {
           let cardDoc = event.content.instance;
           let attachedCardId = cardDoc.data.id;
           if (attachedCardId == null) {
             throw new Error(`cannot handle cards in room without an ID`);
           }
-<<<<<<< HEAD
-          messageCard = new MessageCard({ ...cardArgs, attachedCardId });
+          messageField = new MessageField({ ...cardArgs, attachedCardId });
         } else if (event.content.msgtype === 'org.boxel.command') {
           // We only handle patches for now
           if (event.content.command.type !== 'patch') {
@@ -510,23 +504,14 @@
             commandType: event.content.command.type,
             payload: event.content.command,
           });
-          messageCard = new MessageCard({
+          messageField = new MessageField({
             ...cardArgs,
             command,
           });
         } else {
-          messageCard = new MessageCard(cardArgs);
-=======
-          newMessages.set(
-            event_id,
-            new MessageField({ ...cardArgs, attachedCardId }),
-          );
-        } else {
-          console.log('Setting new messages with ', event_id, cardArgs);
-          newMessages.set(event_id, new MessageField(cardArgs));
->>>>>>> 5df36d96
+          messageField = new MessageField(cardArgs);
         }
-        newMessages.set(event_id, messageCard);
+        newMessages.set(event_id, messageField);
         index++;
       }
 
