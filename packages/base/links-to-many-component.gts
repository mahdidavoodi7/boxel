--- conflicted
+++ resolved
@@ -20,11 +20,6 @@
   chooseCard,
   baseCardRef,
   identifyCard,
-<<<<<<< HEAD
-  createNewCard,
-=======
-  type Actions,
->>>>>>> 2751141d
 } from '@cardstack/runtime-common';
 
 interface Signature {
@@ -80,7 +75,7 @@
       <Button @size='small' {{on 'click' this.add}} data-test-add-new>
         Choose
       </Button>
-      {{#if @actions.createCard}}
+      {{#if @context.actions.createCard}}
         <Button @size='small' {{on 'click' this.create}} data-test-create-new>
           Create New
         </Button>
@@ -103,7 +98,7 @@
       [];
     let type = identifyCard(this.args.field.card) ?? baseCardRef;
     let filter = { every: [{ type }, ...selectedCardsQuery] };
-    let chosenCard: Card | undefined = this.args.actions?.createCard
+    let chosenCard: Card | undefined = this.args.context?.actions?.createCard
       ? await chooseCard({ filter })
       : await chooseCard({ filter }, { offerToCreate: type });
     if (chosenCard) {
@@ -115,16 +110,8 @@
   private createCard = restartableTask(async () => {
     let cards = (this.args.model.value as any)[this.args.field.name];
     let type = identifyCard(this.args.field.card) ?? baseCardRef;
-<<<<<<< HEAD
     let newCard: Card | undefined =
-      (await this.args.context?.actions?.createCard(type, undefined)) ??
-      (await createNewCard(type, undefined)); // remove this when no longer supporting `createCardModal`
-=======
-    let newCard: Card | undefined = await this.args.actions?.createCard(
-      type,
-      undefined
-    );
->>>>>>> 2751141d
+      await this.args.context?.actions?.createCard(type, undefined);
     if (newCard) {
       cards = [...cards, newCard];
       (this.args.model.value as any)[this.args.field.name] = cards;
