{
  "compilerOptions": {
    "target": "es2020",
    "allowJs": true,
    "moduleResolution": "node",
    "allowSyntheticDefaultImports": true,
    "noImplicitAny": true,
    "noImplicitThis": true,
    "alwaysStrict": true,
    "strictNullChecks": true,
    "strictPropertyInitialization": true,
    "noFallthroughCasesInSwitch": true,
    "noUnusedLocals": true,
    "noUnusedParameters": true,
    "noImplicitReturns": true,
    "noEmitOnError": false,
    "noEmit": true,
    "inlineSourceMap": true,
    "inlineSources": true,
    "baseUrl": ".",
    "module": "CommonJS",
    "esModuleInterop": true,
    "experimentalDecorators": true,
    "skipLibCheck": true,
    "strict": true,
    "paths": {
      "https://cardstack.com/base/*": ["../base/*"],
      "@cardstack/boxel-ui": ["../boxel-ui/addon"],
      "@cardstack/boxel-ui/*": ["../boxel-ui/addon/*"],
      "*": ["types/*"]
<<<<<<< HEAD
    }
=======
    },
    "typeRoots": ["../boxel-ui/types"]
>>>>>>> a8af490e
  },
  "glint": {
    "environment": ["ember-loose", "ember-template-imports"],
    "transform": {
      "include": ["../base/**", "./**", "../boxel-ui/addon/**"]
    }
  },
  "include": ["../base/**/*", "./**/*"],
  "exclude": ["../base/__boxel/**/*"]
}<|MERGE_RESOLUTION|>--- conflicted
+++ resolved
@@ -28,12 +28,8 @@
       "@cardstack/boxel-ui": ["../boxel-ui/addon"],
       "@cardstack/boxel-ui/*": ["../boxel-ui/addon/*"],
       "*": ["types/*"]
-<<<<<<< HEAD
-    }
-=======
     },
     "typeRoots": ["../boxel-ui/types"]
->>>>>>> a8af490e
   },
   "glint": {
     "environment": ["ember-loose", "ember-template-imports"],
