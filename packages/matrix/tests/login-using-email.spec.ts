--- conflicted
+++ resolved
@@ -12,14 +12,7 @@
   clearLocalStorage,
   gotoRegistration,
   assertLoggedIn,
-<<<<<<< HEAD
-  openAiAssistant,
   registerRealmUsers,
-=======
-  test,
-  setupMatrixOverride,
-  register,
->>>>>>> 3cc28bc0
 } from '../helpers';
 import { registerUser, createRegistrationToken } from '../docker/synapse';
 
@@ -39,22 +32,11 @@
     await registerRealmUsers(synapse);
     await clearLocalStorage(page);
     await gotoRegistration(page);
-<<<<<<< HEAD
     await registerUser(synapse, 'user1', 'mypassword1!');
     await updateUser(admin.accessToken, '@user1:localhost', {
       emailAddresses: ['user1@example.com'],
       displayname: 'Test User',
     });
-=======
-    await register(
-      page,
-      'Test User',
-      'user1@example.com',
-      'user1',
-      'mypassword1!',
-      REGISTRATION_TOKEN,
-    );
->>>>>>> 3cc28bc0
   });
 
   test.afterEach(async () => {
