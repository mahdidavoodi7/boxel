--- conflicted
+++ resolved
@@ -9,19 +9,11 @@
 import { smtpStart, smtpStop } from '../docker/smtp4dev';
 import {
   login,
-<<<<<<< HEAD
-  test,
-  setupMatrixOverride,
-=======
->>>>>>> 16af127f
   validateEmail,
   assertLoggedOut,
   assertLoggedIn,
   openAiAssistant,
-<<<<<<< HEAD
-=======
   registerRealmUsers,
->>>>>>> 16af127f
 } from '../helpers';
 
 test.describe('Profile', () => {
@@ -29,12 +21,6 @@
   test.beforeEach(async () => {
     synapse = await synapseStart({
       template: 'test',
-<<<<<<< HEAD
-      // email update tests require a static synapse port in order for the
-      // link in the validation email to work
-      hostPort: 8009,
-=======
->>>>>>> 16af127f
     });
     await smtpStart();
 
