--- conflicted
+++ resolved
@@ -567,33 +567,19 @@
         department: 'wagging'
       })
     });
-<<<<<<< HEAD
     await renderCard(firstPost, 'isolated');
-    let payload = serializeCard(firstPost, { 
-      adoptsFrom: { 
-        module: `./test-cards`, 
-        name: 'Post',
-      }
-    });
-=======
     let payload = serializeCard(firstPost);
->>>>>>> c5f3b8c6
     assert.deepEqual(
       payload as any,
       {
         type: 'card',
         attributes: {
           title: 'First Post',
-<<<<<<< HEAD
-          "author.firstName": 'Mango',
-          "author.birthdate": '2019-10-30',
-          "author.department": 'wagging',
-=======
           author: {
             firstName: 'Mango',
             birthdate: '2019-10-30',
+            department: 'wagging'
           }
->>>>>>> c5f3b8c6
         },
         meta: {
           adoptsFrom: { 
