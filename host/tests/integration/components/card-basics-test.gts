import { module, test, skip } from 'qunit';
import { setupRenderingTest } from 'ember-qunit';
import { fillIn, click, waitUntil } from '@ember/test-helpers';
import { renderCard } from '../../helpers/render-component';
import { cleanWhiteSpace, p, testRealmURL } from '../../helpers';
import parseISO from 'date-fns/parseISO';
import { on } from '@ember/modifier';
<<<<<<< HEAD
import type { SignatureFor, primitive as primitiveType, queryableValue as queryableValueType } from "https://cardstack.com/base/card-api";
import type { ExportedCardRef } from "@cardstack/runtime-common";
=======
import { baseRealm, } from "@cardstack/runtime-common";
import { Loader } from '@cardstack/runtime-common/loader';
import type { ExportedCardRef, } from "@cardstack/runtime-common";
import type { SignatureFor, primitive as primitiveType } from "https://cardstack.com/base/card-api";
>>>>>>> fecd8a2e


let cardApi: typeof import("https://cardstack.com/base/card-api");
let string: typeof import ("https://cardstack.com/base/string");
let integer: typeof import ("https://cardstack.com/base/integer");
let date: typeof import ("https://cardstack.com/base/date");
let datetime: typeof import ("https://cardstack.com/base/datetime");
let cardRef: typeof import ("https://cardstack.com/base/card-ref");
let pickModule: typeof import ("https://cardstack.com/base/pick");
let primitive: typeof primitiveType;
let queryableValue: typeof queryableValueType;

module('Integration | card-basics', function (hooks) {
  setupRenderingTest(hooks);

  hooks.before(async function () {
    cardApi = await Loader.import(`${baseRealm.url}card-api`);
    primitive = cardApi.primitive;
<<<<<<< HEAD
    queryableValue = cardApi.queryableValue;
    string = await import(/* webpackIgnore: true */ 'http://localhost:4201/base/string' + '');
    integer = await import(/* webpackIgnore: true */ 'http://localhost:4201/base/integer' + '');
    date = await import(/* webpackIgnore: true */ 'http://localhost:4201/base/date' + '');
    datetime = await import(/* webpackIgnore: true */ 'http://localhost:4201/base/datetime' + '');
    cardRef = await import(/* webpackIgnore: true */ 'http://localhost:4201/base/card-ref' + '');
    pickModule = await import(/* webpackIgnore: true */ 'http://localhost:4201/base/pick' + '');
=======
    string = await Loader.import(`${baseRealm.url}string`);
    integer = await Loader.import(`${baseRealm.url}integer`);
    date = await Loader.import(`${baseRealm.url}date`);
    datetime = await Loader.import(`${baseRealm.url}datetime`);
    cardRef = await Loader.import(`${baseRealm.url}card-ref`);
    pickModule = await Loader.import(`${baseRealm.url}pick`);
>>>>>>> fecd8a2e
  });

  test('primitive field type checking', async function (assert) {
    let { field, contains, containsMany, Card, Component } = cardApi;
    let { default: StringCard} = string;
    let { default: IntegerCard} = integer;
    let { default: CardRefCard } = cardRef;
    class Person extends Card {
      @field firstName = contains(StringCard);
      @field title = contains(StringCard);
      @field number = contains(IntegerCard);
      @field languagesSpoken = containsMany(StringCard);
      @field ref = contains(CardRefCard);

      static isolated = class Isolated extends Component<typeof this> {
        <template>
          {{@model.firstName}}
          {{@model.title}}
          {{@model.number}}
          {{@model.ref.module}}
          {{@model.ref.name}}
          {{#each @model.languagesSpoken as |language|}}
            {{language}}
          {{/each}}
        </template>
      }
    }
    let card = new Person();
    card.firstName = 'arthur';
    card.number = 42;
    card.languagesSpoken = ['english', 'japanese'];
    card.ref = { module: `${testRealmURL}person`, name: "Person" };
    let readName: string = card.firstName;
    assert.strictEqual(readName, 'arthur');
    let readNumber: number = card.number;
    assert.strictEqual(readNumber, 42);
    let readLanguages: string[] = card.languagesSpoken;
    assert.deepEqual(readLanguages, ['english', 'japanese']);
    let readRef: ExportedCardRef = card.ref; 
    assert.deepEqual(readRef, { module: `${testRealmURL}person`, name: "Person" });
  });

  test('access @model for primitive and composite fields', async function (assert) {
    let {field, contains, containsMany, Card, Component } = cardApi;
    let { default: StringCard} = string;
    let { default: IntegerCard} = integer;
    class Person extends Card {
      @field firstName = contains(StringCard);
      @field subscribers = contains(IntegerCard);
      @field languagesSpoken = containsMany(StringCard);
    }

    class Post extends Card {
      @field title = contains(StringCard);
      @field author = contains(Person);
      @field languagesSpoken = containsMany(StringCard);
      static isolated = class Isolated extends Component<typeof this> {
        <template>
          {{@model.title}} by {{@model.author.firstName}}
          speaks {{#each @model.author.languagesSpoken as |language|}} {{language}} {{/each}}
          {{@model.author.subscribers}} subscribers
        </template>
      }
    }

    let helloWorld = Post.fromSerialized({
      title: 'First Post',
      author: {
          firstName: 'Arthur',
          subscribers: 5,
          languagesSpoken: ['english', 'japanese']
        },
    });

    await renderCard(helloWorld, 'isolated');
    assert.strictEqual(cleanWhiteSpace(this.element.textContent!), 'First Post by Arthur speaks english japanese 5 subscribers');
  });

  test('render primitive field', async function (assert) {
    let {field, contains, Card, Component } = cardApi;
    class EmphasizedString extends Card {
      static [primitive]: string;
      static embedded = class Embedded extends Component<typeof this> {
        <template><em data-test="name">{{@model}}</em></template>
      }
    }

    class StrongInteger extends Card {
      static [primitive]: number;
      static embedded = class Embedded extends Component<typeof this> {
        <template><strong data-test="integer">{{@model}}</strong></template>
      }
    }

    class Person extends Card {
      @field firstName = contains(EmphasizedString);
      @field number = contains(StrongInteger);

      static embedded = class Embedded extends Component<typeof this> {
        <template><@fields.firstName /><@fields.number /></template>
      }
    }

    let arthur = new Person({ firstName: 'Arthur', number: 10 });

    await renderCard(arthur, 'embedded');
    assert.dom('[data-test="name"]').containsText('Arthur');
    assert.dom('[data-test="integer"]').containsText('10');
  });

  test('render cardRef field', async function (assert) {
    let {field, contains, Card, Component } = cardApi;
    let { default: CardRefCard } = cardRef;
    class DriverCard extends Card {
      @field ref = contains(CardRefCard);
      static embedded = class Embedded extends Component<typeof this> {
        <template><div data-test-ref><@fields.ref/></div></template>
      }
    }

    let ref = { module: `http://localhost:4201/test/person`, name: 'Person' };
    let driver = new DriverCard({ ref });

    await renderCard(driver, 'embedded');
    assert.dom('[data-test-ref').containsText(`Module: http://localhost:4201/test/person Name: Person`);
    // <h3> is a tag that appears in the person embedded template
    await waitUntil(() => cleanWhiteSpace(document.querySelector('h3')?.textContent ?? '') === 'Person: Mango');
    assert.dom('h3').containsText('Person: Mango', 'the referenced card is rendered');

    // is this worth an assertion? or is it just obvious?
    assert.strictEqual(driver.ref, ref, 'The deserialized card ref constructor param is strict equal to the deserialized card ref value');
  });

  test('render cardRef fields are not editable', async function (assert) {
    let {field, contains, Card, Component } = cardApi;
    let { default: CardRefCard } = cardRef;
    class DriverCard extends Card {
      @field ref = contains(CardRefCard);
      static edit = class Edit extends Component<typeof this> {
        <template><div data-test-ref><@fields.ref/></div></template>
      }
    }

    let ref = { module: `http://localhost:4201/test/person`, name: 'Person' };
    let driver = new DriverCard({ ref });

    await renderCard(driver, 'edit');
    assert.dom('input').doesNotExist('no input fields exist');
    assert.dom('[data-test-ref').containsText(`Module: http://localhost:4201/test/person Name: Person`);
    await waitUntil(() => cleanWhiteSpace(document.querySelector('h3')?.textContent ?? '') === 'Person: Mango');
    assert.dom('h3').containsText('Person: Mango', 'the referenced card is rendered');
  });

  test('render whole composite field', async function (assert) {
    let {field, contains, Card, Component } = cardApi;
    let { default: StringCard} = string;
    let { default: IntegerCard} = integer;
    class Person extends Card {
      @field firstName = contains(StringCard);
      @field title = contains(StringCard);
      @field number = contains(IntegerCard);
      static embedded = class Embedded extends Component<typeof this> {
        <template><@fields.title/> <@fields.firstName /> <@fields.number /></template>
      }
    }

    class Post extends Card {
      @field author = contains(Person);
      static isolated = class Isolated extends Component<typeof this> {
        <template><div data-test><@fields.author /></div></template>
      }
    }

    let helloWorld = Post.fromSerialized({ author: { firstName: 'Arthur', title: 'Mr', number: 10 } });
    await renderCard(helloWorld, 'isolated');
    assert.dom('[data-test]').containsText('Mr Arthur 10');
  });

  // this will apply to linksTo, but doesn't apply to contains
  skip('render a field that is the enclosing card', async function(assert) {
    let {field, contains,  Card, Component } = cardApi;
    let { default: StringCard} = string;
    class Person extends Card {
      @field firstName = contains(StringCard);
      // @field friend = contains(() => Person); // a thunk can be used to specify a circular reference
      // static isolated = class Isolated extends Component<typeof this> {
      //   <template><@fields.firstName/> friend is <@fields.friend/></template>
      // }
      static embedded = class Embedded extends Component<typeof this> {
        <template><@fields.firstName/></template>
      }
    }

    let mango = Person.fromSerialized({ firstName: 'Mango', friend: { firstName: 'Van Gogh' } });
    await renderCard(mango, 'isolated');
    assert.strictEqual(cleanWhiteSpace(this.element.textContent!), 'Mango friend is Van Gogh');
  });

  test('render nested composite field', async function (assert) {
    let {field, contains, Card, Component } = cardApi;
    class TestString extends Card {
      static [primitive]: string;
      static embedded = class Embedded extends Component<typeof this> {
        <template><em data-test="string">{{@model}}</em></template>
      }
    }

    class TestInteger extends Card {
      static [primitive]: number;
      static embedded = class Embedded extends Component<typeof this> {
        <template><strong data-test="integer">{{@model}}</strong></template>
      }
    }

    class Person extends Card {
      @field firstName = contains(TestString);
      @field number = contains(TestInteger);
    }

    class Post extends Card {
      @field title = contains(TestString);
      @field author = contains(Person);
      static isolated = class Isolated extends Component<typeof this> {
      <template><@fields.author.firstName /><@fields.author.number /></template>
      }
    }

    let helloWorld = Post.fromSerialized({ author: { firstName: 'Arthur', number: 10 } });

    await renderCard(helloWorld, 'isolated');
    assert.dom('[data-test="string"]').containsText('Arthur');
    assert.dom('[data-test="integer"]').containsText('10');
  });

  test('render default isolated template', async function (assert) {
    let {field, contains, Card, Component } = cardApi;
    let firstName = await testString('first-name');
    class Person extends Card {
      @field firstName = contains(firstName);

      static embedded = class Embedded extends Component<typeof this> {
        <template><@fields.firstName /></template>
      }
    }

    let title = await testString('title');
    class Post extends Card{
      @field title = contains(title);
      @field author = contains(Person);
    }

    let helloWorld = Post.fromSerialized({ title: 'First Post', author: { firstName: 'Arthur' } });

    await renderCard(helloWorld, 'isolated');

    assert.dom('[data-test="first-name"]').containsText('Arthur');
    assert.dom('[data-test="title"]').containsText('First Post');
  });

  test('render a containsMany primitive field', async function (assert) {
    let {field, contains, containsMany, Card, Component } = cardApi;
    let { default: StringCard} = string;
    class Person extends Card {
      @field firstName = contains(StringCard);
      @field languagesSpoken = containsMany(StringCard);
      static isolated = class Isolated extends Component<typeof this> {
        <template><@fields.firstName/> speaks <@fields.languagesSpoken/></template>
      }
    }

    let mango = new Person({
      firstName: 'Mango',
      languagesSpoken: ['english', 'japanese']
    });

    await renderCard(mango, 'isolated');
    assert.strictEqual(cleanWhiteSpace(this.element.textContent!), 'Mango speaks english japanese');
  });

  test('supports an empty containsMany primitive field', async function (assert) {
    let {field, contains, containsMany, Card, Component } = cardApi;
    let { default: StringCard} = string;
    class Person extends Card {
      @field firstName = contains(StringCard);
      @field languagesSpoken = containsMany(StringCard);
      static isolated = class Isolated extends Component<typeof this> {
        <template><@fields.firstName/> speaks <@fields.languagesSpoken/></template>
      }
    }
    let mango = new Person({ firstName: 'Mango' });
    assert.deepEqual(mango.languagesSpoken, [], 'empty containsMany field is initialized to an empty array');
  });

  test('render a containsMany composite field', async function (assert) {
    let {field, contains, containsMany, Card, Component } = cardApi;
    let { default: StringCard} = string;
    class Person extends Card {
      @field firstName = contains(StringCard);
      static embedded = class Embedded extends Component<typeof this> {
        <template><@fields.firstName/></template>
      }
    }

    class Family extends Card {
      @field people = containsMany(Person);
      static isolated = class Isolated extends Component<typeof this> {
        <template><@fields.people/></template>
      }
    }
    let abdelRahmans = Family.fromSerialized({
      people: [
        { firstName: 'Mango'},
        { firstName: 'Van Gogh'},
        { firstName: 'Hassan'},
        { firstName: 'Mariko'},
        { firstName: 'Yume'},
        { firstName: 'Sakura'},
      ]
    });

    await renderCard(abdelRahmans, 'isolated');
    assert.strictEqual(cleanWhiteSpace(this.element.textContent!), 'Mango Van Gogh Hassan Mariko Yume Sakura');
  });

  test('rerender when a primitive field changes', async function(assert) {
    let {field, contains, Card, Component } = cardApi;
    let { default: StringCard} = string;
    class Person extends Card {
      @field firstName = contains(StringCard);
      static embedded = class Embedded extends Component<typeof this> {
        <template><div data-test="firstName"><@fields.firstName/></div></template>
      }
    }
    let child = new Person({ firstName: 'Arthur' });
    await renderCard(child, 'embedded');
    assert.dom('[data-test="firstName"]').containsText('Arthur');
    child.firstName = 'Quint';
    await waitUntil(() => document.querySelector('[data-test="firstName"]')?.textContent?.trim() === 'Quint');
  });


  test('rerender when a containsMany field is fully replaced', async function(assert) {
    let {field, containsMany, Card, Component } = cardApi;
    let { default: StringCard} = string;
    class Person extends Card {
      @field pets = containsMany(StringCard);
      static embedded = class Embedded extends Component<typeof this> {
        <template><@fields.pets/></template>
      }
    }
    let person = new Person({ pets: ['Mango', 'Van Gogh'] });
    await renderCard(person, 'embedded');
    assert.strictEqual(cleanWhiteSpace(this.element.textContent!), 'Mango Van Gogh');
    person.pets = ['Van Gogh', 'Mango', 'Peachy'];
    await waitUntil(() => cleanWhiteSpace(this.element.textContent!) === 'Van Gogh Mango Peachy');
  });

  test('rerender when a containsMany field is mutated via assignment', async function(assert) {
    let {field, containsMany, Card, Component } = cardApi;
    let { default: StringCard} = string;
    class Person extends Card {
      @field pets = containsMany(StringCard);
      static embedded = class Embedded extends Component<typeof this> {
        <template><@fields.pets/></template>
      }
    }
    let person = new Person({ pets: ['Mango', 'Van Gogh'] });
    await renderCard(person, 'embedded');
    assert.strictEqual(cleanWhiteSpace(this.element.textContent!), 'Mango Van Gogh');
    person.pets[1] = 'Peachy';
    await waitUntil(() => cleanWhiteSpace(this.element.textContent!) === 'Mango Peachy');
  });


  test('rerender when a containsMany field changes size', async function(assert) {
    let {field, containsMany, Card, Component } = cardApi;
    let { default: StringCard} = string;
    class Person extends Card {
      @field pets = containsMany(StringCard);
      static embedded = class Embedded extends Component<typeof this> {
        <template><@fields.pets/></template>
      }
    }
    let person = new Person({ pets: ['Mango', 'Van Gogh'] });
    await renderCard(person, 'embedded');
    assert.strictEqual(cleanWhiteSpace(this.element.textContent!), 'Mango Van Gogh');
    person.pets.push('Peachy');
    await waitUntil(() => cleanWhiteSpace(this.element.textContent!) === 'Mango Van Gogh Peachy');
    person.pets.shift();
    await waitUntil(() => cleanWhiteSpace(this.element.textContent!) === 'Van Gogh Peachy');
  });

  test('supports an empty containsMany composite field', async function (assert) {
    let {field, contains, containsMany, Card, Component } = cardApi;
    let { default: StringCard} = string;
    class Person extends Card {
      @field firstName = contains(StringCard);
      static embedded = class Embedded extends Component<typeof this> {
        <template><@fields.firstName/></template>
      }
    }

    class Family extends Card {
      @field people = containsMany(Person);
      static isolated = class Isolated extends Component<typeof this> {
        <template><@fields.people/></template>
      }
    }

    let abdelRahmans = new Family();
    assert.deepEqual(abdelRahmans.people, [], 'empty containsMany field is initialized to an empty array');
  });

  test('throws if contains many value is set with a non-array', async function(assert) {
    let {field, contains, containsMany, Card, } = cardApi;
    let { default: StringCard} = string;
    class Person extends Card {
      @field firstName = contains(StringCard);
      @field languagesSpoken = containsMany(StringCard);
    }
    assert.throws(() => new Person({ languagesSpoken: 'english' }), /Expected array for field value languagesSpoken/);
    assert.throws(() => Person.fromSerialized({ languagesSpoken: 'english' }).languagesSpoken, /Expected array for field value languagesSpoken/);
  });

  test('render default edit template', async function (assert) {
    let {field, contains, Card, } = cardApi;
    let { default: StringCard} = string;
    class Person extends Card {
      @field firstName = contains(StringCard);
    }

    class Post extends Card {
      @field title = contains(StringCard);
      @field author = contains(Person);
    }

    let helloWorld = Post.fromSerialized({ title: 'My Post', author: { firstName: 'Arthur' } });

    await renderCard(helloWorld, 'edit');
    assert.dom('[data-test-field="title"]').containsText('Title');
    assert.dom('[data-test-field="title"] input').hasValue('My Post');
    assert.dom('[data-test-field="author"]').containsText('Author First Name'); // TODO: fix nested labels
    assert.dom('[data-test-field="author"] input').hasValue('Arthur');

    await fillIn('[data-test-field="title"] input', 'New Post');
    await fillIn('[data-test-field="author"] input', 'Carl Stack');
    // Check that outputs have changed
  });

  test('can adopt a card', async function (assert) {
    let {field, contains,  Card, Component } = cardApi;
    let species = await testString('species');
    class Animal extends Card {
      @field species = contains(species);
    }
    let firstName = await testString('first-name');
    class Person extends Animal {
      @field firstName = contains(firstName);
      static embedded = class Embedded extends Component<typeof this> {
        <template><@fields.firstName /><@fields.species/></template>
      }
    }

    let hassan = new Person ({ firstName: 'Hassan', species: 'Homo Sapiens' });

    await renderCard(hassan, 'embedded');
    assert.dom('[data-test="first-name"]').containsText('Hassan');
    assert.dom('[data-test="species"]').containsText('Homo Sapiens');
  });

  test('can edit primitive and composite fields', async function (assert) {
    let {field, contains, Card, Component } = cardApi;
    let { default: StringCard} = string;
    let { default: IntegerCard} = integer;
    class Person extends Card {
      @field firstName = contains(StringCard);
      static embedded = class Embedded extends Component<typeof this> {
        <template><@fields.firstName /></template>
      }
    }

    class Post extends Card {
      @field title = contains(StringCard);
      @field reviews = contains(IntegerCard);
      @field author = contains(Person);
      static edit = class Edit extends Component<typeof this> {
        <template>
          <fieldset>
            <label data-test-field="title">Title <@fields.title /></label>
            <label data-test-field="reviews">Reviews <@fields.reviews /></label>
            <label data-test-field="author">Author <@fields.author /></label>
          </fieldset>

          <div data-test-output="title">{{@model.title}}</div>
          <div data-test-output="reviews">{{@model.reviews}}</div>
          <div data-test-output="author.firstName">{{@model.author.firstName}}</div>
        </template>
      }
    }

    let helloWorld = Post.fromSerialized({ title: 'First Post', reviews: 1, author: { firstName: 'Arthur' } });

    await renderCard(helloWorld, 'edit');
    assert.dom('[data-test-field="title"] input').hasValue('First Post');
    assert.dom('[data-test-field="reviews"] input').hasValue('1');
    assert.dom('[data-test-field="author"] input').hasValue('Arthur');

    await fillIn('[data-test-field="title"] input', 'New Title');
    await fillIn('[data-test-field="reviews"] input', '5');
    await fillIn('[data-test-field="author"] input', 'Carl Stack');

    assert.dom('[data-test-output="title"]').hasText('New Title');
    assert.dom('[data-test-output="reviews"]').hasText('5');
    assert.dom('[data-test-output="author.firstName"]').hasText('Carl Stack');
  });

  test('component stability when editing containsMany primitive field', async function(assert) {
    let {field, containsMany, Card, Component } = cardApi;
    let { default: StringCard } = string;
    let { pick } = pickModule;
    let counter = 0;
    class TestString extends StringCard {
      static edit = class Edit extends Component<typeof this> {
        private counter: number;
        constructor(owner: unknown, args: SignatureFor<typeof TestString>["Args"]) {
          super(owner, args);
          this.counter = counter++;
        }
        <template>
          <input data-counter={{this.counter}} type="text" value={{@model}} {{on "input" (pick "target.value" @set) }} />
        </template>
      }
    }

    class Person extends Card {
      @field languagesSpoken = containsMany(TestString);
      static edit = class Edit extends Component<typeof this> {
        <template>
          <@fields.languagesSpoken />
        </template>
      }
    }

    let card = new Person({
      languagesSpoken: ['english', "japanese"],
    });

    await renderCard(card, 'edit');
    assert.dom('[data-test-item="0"] [data-counter]').hasAttribute('data-counter', '0');
    assert.dom('[data-test-item="1"] [data-counter]').hasAttribute('data-counter', '1');
    await fillIn('[data-test-item="0"] [data-counter]', 'italian');
    assert.dom('[data-test-item="0"] [data-counter]').hasAttribute('data-counter', '0');
    assert.dom('[data-test-item="1"] [data-counter]').hasAttribute('data-counter', '1');
  });

  test('add, remove and edit items in containsMany string field', async function (assert) {
    let {field, containsMany, Card, Component } = cardApi;
    let { default: StringCard} = string;
    class Person extends Card {
      @field languagesSpoken = containsMany(StringCard);
      static edit = class Edit extends Component<typeof this> {
        <template>
          <@fields.languagesSpoken />
          <ul data-test-output>
            {{#each @model.languagesSpoken as |language|}}
              <li>{{language}}</li>
            {{/each}}
          </ul>
        </template>
      }
    }

    let card = new Person({
      languagesSpoken: ['english', 'japanese'],
    });

    await renderCard(card, 'edit');
    assert.dom('[data-test-item]').exists({ count: 2 });
    assert.dom('[data-test-item="0"] input').hasValue('english');
    assert.dom('[data-test-output]').hasText('english japanese');

    await fillIn('[data-test-item="1"] input', 'italian');
    assert.dom('[data-test-output]').hasText('english italian');

    await click('[data-test-add-new]');
    await fillIn('[data-test-item="2"] input', 'french');
    assert.dom('[data-test-item]').exists({ count: 3 });
    assert.dom('[data-test-output]').hasText('english italian french');

    await click('[data-test-add-new]');
    await fillIn('[data-test-item="3"] input', 'spanish');
    assert.dom('[data-test-item]').exists({ count: 4 });
    assert.dom('[data-test-output]').hasText('english italian french spanish');

    await click('[data-test-remove="0"]');
    assert.dom('[data-test-item]').exists({ count: 3 });
    assert.dom('[data-test-output]').hasText('italian french spanish');
  });

  test('add, remove and edit items in containsMany date and datetime fields', async function (assert) {
    let {field, containsMany, Card, Component } = cardApi;
    let { default: DateCard} = date;
    let { default: DatetimeCard} = datetime;
    function toDateString(date: Date | null) {
      return date instanceof Date ? date.toISOString().split('T')[0] : null;
    }

    class Person extends Card {
      @field dates = containsMany(DateCard);
      @field appointments = containsMany(DatetimeCard);
      static edit = class Edit extends Component<typeof this> {
        <template>
          <@fields.dates />
          <ul data-test-output="dates">
            {{#each @model.dates as |date|}}
              <li>{{toDateString date}}</li>
            {{/each}}
          </ul>

          <@fields.appointments />
          <ul data-test-output="appointments">
            {{#each @model.appointments as |appointment|}}
              <li>{{toDateString appointment}}</li>
            {{/each}}
          </ul>
        </template>
      }
    }

    let card = new Person({
      dates: [p('2022-05-12'), p('2022-05-11'), p('2021-05-13')],
      appointments: [parseISO('2022-05-13T13:00'), parseISO('2021-05-30T10:45')],
    });

    await renderCard(card, 'edit');
    assert.dom('[data-test-contains-many="dates"] [data-test-item]').exists({ count: 3 });
    assert.dom('[data-test-contains-many="dates"] [data-test-item="0"] input').hasValue('2022-05-12');
    assert.dom('[data-test-output="dates"]').hasText('2022-05-12 2022-05-11 2021-05-13');

    await click('[data-test-contains-many="dates"] [data-test-add-new]');
    await fillIn('[data-test-contains-many="dates"] [data-test-item="3"] input', '2022-06-01');
    assert.dom('[data-test-contains-many="dates"] [data-test-item]').exists({ count: 4 });
    assert.dom('[data-test-output="dates"]').hasText('2022-05-12 2022-05-11 2021-05-13 2022-06-01');

    await click('[data-test-contains-many="dates"] [data-test-remove="1"]');
    await click('[data-test-contains-many="dates"] [data-test-remove="2"]'); // note: after removing index=1, the previous indexes of the following items have shifted by 1
    assert.dom('[data-test-contains-many="dates"] [data-test-item]').exists({ count: 2 });
    assert.dom('[data-test-output="dates"]').hasText('2022-05-12 2021-05-13');

    await fillIn('[data-test-contains-many="dates"] [data-test-item="1"] input', '2022-04-10');
    assert.dom('[data-test-output]').hasText('2022-05-12 2022-04-10');

    assert.dom('[data-test-contains-many="appointments"] [data-test-item]').exists({ count: 2 });
    assert.strictEqual(getDateFromInput('[data-test-contains-many="appointments"] [data-test-item="0"] input')?.getTime(), parseISO('2022-05-13T13:00').getTime());
    assert.dom('[data-test-output="appointments"]').hasText('2022-05-13 2021-05-30');

    await fillIn('[data-test-contains-many="appointments"] [data-test-item="0"] input', '2022-05-01T11:01');
    assert.dom('[data-test-output="appointments"]').hasText('2022-05-01 2021-05-30');
  });

  test('can get a queryable value for a field', async function(assert) {
    let { Card, getQueryableValue } = cardApi;

    class TestField extends Card {
      static [primitive]: TestShape;
      static [queryableValue](value: TestShape) {
        return value.firstName;
      }
    }

    assert.strictEqual(getQueryableValue(TestField, { firstName: 'Van Gogh', age: 6}), 'Van Gogh', 'The queryable value from user supplied data is correct (string)')
    assert.strictEqual(getQueryableValue(TestField, { firstName: 1, age: 6}), 1, 'The queryable value from user supplied data is correct (number)')
    assert.strictEqual(getQueryableValue(TestField, { firstName: true, age: 6}), true, 'The queryable value from user supplied data is correct (boolean)')
    assert.strictEqual(getQueryableValue(TestField, { firstName: undefined, age: 6}), undefined, 'The queryable value from user supplied data is correct (undefined)')
    assert.strictEqual(getQueryableValue(TestField, { firstName: null, age: 6}), null, 'The queryable value from user supplied data is correct (null)')
  });

  test('queryable value for a field defaults to current field value when not specified', async function (assert) {
    let { Card, getQueryableValue } = cardApi;
    class StringCard extends Card {
      static [primitive]: string;
    }

    assert.strictEqual(getQueryableValue(StringCard, 'Van Gogh'), 'Van Gogh', 'The queryable value from user supplied data is correct')
  });

  test('throws when attempting to get a queryable value for a non-primitive field', async function (assert) {
    let { field, contains, Card, getQueryableValue } = cardApi;
    let { default: StringCard} = string;

    class CompoundField extends Card {
      @field firstName = contains(StringCard);
      @field lastName = contains(StringCard);
    }

    assert.throws(() => getQueryableValue(CompoundField, { firstName: 'Mango', lastName: 'Abdel-Rahman'}), /cannot getQueryableValue for non-primitive field/);
  });

  test('throws when card returns non-scalar queryable value from "queryableValue" function', async function (assert) {
    let { Card, getQueryableValue } = cardApi;

    class TestField extends Card {
      static [primitive]: TestShape;
      static [queryableValue](_value: TestShape) {
        return { notAScalar: true }
      }
    }
    assert.throws(() => getQueryableValue(TestField, { firstName: 'Mango', lastName: 'Abdel-Rahman'}), /expected value to be scalar/);
  })

  test('throws when card returns non-scalar queryable value when there is no "queryableValue" function', async function (assert) {
    let { Card, getQueryableValue } = cardApi;

    class TestField extends Card {
      static [primitive]: TestShape;
    }
    assert.throws(() => getQueryableValue(TestField, { firstName: 'Mango', lastName: 'Abdel-Rahman'}), /expected value to be scalar/);
  })
});

async function testString(label: string) {
  cardApi = await Loader.import(`${baseRealm.url}card-api`);
  let {Card, Component } = cardApi;
  return class TestString extends Card {
    static [primitive]: string;
    static embedded = class Embedded extends Component<typeof this> {
      <template><em data-test={{label}}>{{@model}}</em></template>
    }
  }
}

function getDateFromInput(selector: string): Date | undefined {
  let input = document.querySelector(selector) as HTMLInputElement | undefined ;
  if (input?.value) {
    return parseISO(input.value);
  }
  return undefined;
}

interface TestShape {
  firstName: string;
  age: number
}<|MERGE_RESOLUTION|>--- conflicted
+++ resolved
@@ -5,15 +5,10 @@
 import { cleanWhiteSpace, p, testRealmURL } from '../../helpers';
 import parseISO from 'date-fns/parseISO';
 import { on } from '@ember/modifier';
-<<<<<<< HEAD
-import type { SignatureFor, primitive as primitiveType, queryableValue as queryableValueType } from "https://cardstack.com/base/card-api";
-import type { ExportedCardRef } from "@cardstack/runtime-common";
-=======
 import { baseRealm, } from "@cardstack/runtime-common";
 import { Loader } from '@cardstack/runtime-common/loader';
 import type { ExportedCardRef, } from "@cardstack/runtime-common";
-import type { SignatureFor, primitive as primitiveType } from "https://cardstack.com/base/card-api";
->>>>>>> fecd8a2e
+import type { SignatureFor, primitive as primitiveType, queryableValue as queryableValueType } from "https://cardstack.com/base/card-api";
 
 
 let cardApi: typeof import("https://cardstack.com/base/card-api");
@@ -32,22 +27,13 @@
   hooks.before(async function () {
     cardApi = await Loader.import(`${baseRealm.url}card-api`);
     primitive = cardApi.primitive;
-<<<<<<< HEAD
     queryableValue = cardApi.queryableValue;
-    string = await import(/* webpackIgnore: true */ 'http://localhost:4201/base/string' + '');
-    integer = await import(/* webpackIgnore: true */ 'http://localhost:4201/base/integer' + '');
-    date = await import(/* webpackIgnore: true */ 'http://localhost:4201/base/date' + '');
-    datetime = await import(/* webpackIgnore: true */ 'http://localhost:4201/base/datetime' + '');
-    cardRef = await import(/* webpackIgnore: true */ 'http://localhost:4201/base/card-ref' + '');
-    pickModule = await import(/* webpackIgnore: true */ 'http://localhost:4201/base/pick' + '');
-=======
     string = await Loader.import(`${baseRealm.url}string`);
     integer = await Loader.import(`${baseRealm.url}integer`);
     date = await Loader.import(`${baseRealm.url}date`);
     datetime = await Loader.import(`${baseRealm.url}datetime`);
     cardRef = await Loader.import(`${baseRealm.url}card-ref`);
     pickModule = await Loader.import(`${baseRealm.url}pick`);
->>>>>>> fecd8a2e
   });
 
   test('primitive field type checking', async function (assert) {
