import GlimmerComponent from '@glimmer/component';
import { ComponentLike } from '@glint/template';
import { NotReady, isNotReadyError} from './not-ready';
import flatMap from 'lodash/flatMap';

export const primitive = Symbol('cardstack-primitive');
export const serialize = Symbol('cardstack-serialize');
export const deserialize = Symbol('cardstack-deserialize');

const isField = Symbol('cardstack-field');

type CardInstanceType<T extends Constructable> = T extends { [primitive]: infer P } ? P : InstanceType<T>;

type FieldsTypeFor<CardT extends Constructable> = {
  [Field in keyof InstanceType<CardT>]: (new() => GlimmerComponent<{ Args: {}, Blocks: {} }>) & FieldsTypeFor<InstanceType<CardT>[Field]>;
}

type Setter = (value: any) => void;

export type Format = 'isolated' | 'embedded' | 'edit';

interface Options {
  computeVia?: string | (() => unknown);
}

const deserializedData = new WeakMap<object, Map<string, any>>();
const serializedData = new WeakMap<object, Map<string, any>>();

function getDataBuckets<CardT extends Constructable>(instance: InstanceType<CardT>): { serialized: Map<string, any>; deserialized: Map<string, any>; } {
  let serialized = serializedData.get(instance);
  if (!serialized) {
    serialized = new Map();
    serializedData.set(instance, serialized);
  }
  let deserialized = deserializedData.get(instance);
  if (!deserialized) {
    deserialized = new Map();
    deserializedData.set(instance, deserialized);
  }
  return { serialized, deserialized };
}

export function serializedGet<CardT extends Constructable>(model: InstanceType<CardT>, fieldName: string ) {
  let { serialized, deserialized } = getDataBuckets(model);
  let field = getField(model.constructor, fieldName);
  let value = serialized.get(fieldName);
  if (value !== undefined) {
    return value;
  }
  value = deserialized.get(fieldName);
  if (primitive in (field as any)) {
    if (typeof (field as any)[serialize] === 'function') {
      value = (field as any)[serialize](value);
    }
  } else if (value != null) {
    let instance = {} as Record<string, any>;
    for (let interiorFieldName of Object.keys(getFields(value))) {
      instance[interiorFieldName] = serializedGet(value, interiorFieldName);
    }
    value = instance;
  }
  serialized.set(fieldName, value);
  return value;
}

export function serializedSet<CardT extends Constructable>(model: InstanceType<CardT>, fieldName: string, value: any ) {
  let { serialized, deserialized } = getDataBuckets(model);
  let field = getField(model.constructor, fieldName);
  if (!field) {
    throw new Error(`Field ${fieldName} does not exist on ${model.constructor.name}`);
  }

  if (primitive in field) {
    serialized.set(fieldName, value);
  } else {
    let instance = new field();
    for (let [ interiorFieldName, interiorValue ] of Object.entries(value)) {
      serializedSet(instance, interiorFieldName, interiorValue);
    }
    serialized.set(fieldName, instance);
  }
  deserialized.delete(fieldName);
}

export function contains<CardT extends Constructable>(card: CardT, options?: Options): CardInstanceType<CardT> {
  let { computeVia } = options ?? {};
  let computedGet = function (fieldName: string) {
    return function(this: InstanceType<CardT>) { 
      let { deserialized } = getDataBuckets(this);
      let value = deserialized.get(fieldName);
      if (value === undefined && typeof computeVia === 'function') {
        value = computeVia.bind(this)();
        deserialized.set(fieldName, value);
      } else if (value === undefined && typeof computeVia === 'string') {
        throw new NotReady(this, fieldName, computeVia, this.constructor.name);
      }
      return value;
    };
  }

  if (primitive in card) {
    return {
      setupField(fieldName: string) {
<<<<<<< HEAD
        let get = function(this: InstanceType<CardT>) {
          if (computed) {
            return computed.bind(this)();
          }
          let { serialized, deserialized } = getOrCreateDataBuckets(this);
          let value = deserialized.get(fieldName);
=======
        let get = computeVia ? computedGet(fieldName) : function(this: InstanceType<CardT>) { 
          let { serialized, deserialized } = getDataBuckets(this);
          let value = deserialized.get(fieldName); 
>>>>>>> 9e13e4f2
          let field = getField(this.constructor, fieldName);
          if (value !== undefined) {
            return value;
          }
          value = serialized.get(fieldName);
          if (typeof (field as any)[deserialize] === 'function') {
            value = (field as any)[deserialize](value);
          }
          deserialized.set(fieldName, value);
          return value;
        };
        (get as any)[isField] = card;
        return {
          enumerable: true,
          get,
          ...(computeVia
            ? {} // computeds don't have setters
            : {
              set(value: any) {
                let { serialized, deserialized } = getDataBuckets(this);
                deserialized.set(fieldName, value);
                serialized.delete(fieldName);
              }
            }
          )
        };
      }
    } as any;
  } else {
    return {
      setupField(fieldName: string) {
        let instance = new card();
<<<<<<< HEAD
        let get = function(this: InstanceType<CardT>) {
          if (computed) {
            return computed.bind(this)();
          }
          let { serialized, deserialized } = getOrCreateDataBuckets(this);
          let value = deserialized.get(fieldName);
=======
        let get = computeVia ? computedGet(fieldName) : function(this: InstanceType<CardT>) {
          let { serialized, deserialized } = getDataBuckets(this);
          let value = deserialized.get(fieldName); 
>>>>>>> 9e13e4f2
          if (value !== undefined) {
            return value;
          }
          // we save these as instantiated cards in serialized set for composite fields
          value = serialized.get(fieldName);
          if (value === undefined) {
            value = instance;
            serialized.set(fieldName, value);
          }
          return value;
        };
        (get as any)[isField] = card;
        return {
          enumerable: true,
          get,
          ...(computeVia
            ? {} // computeds don't have setters
            : {
              set(value: any) {
                Object.assign(instance, value);
                let { serialized, deserialized } = getDataBuckets(this);
                deserialized.set(fieldName, instance);
                serialized.delete(fieldName);
              }
            }
          )
        };
      }
    } as any
  }
}

// our decorators are implemented by Babel, not TypeScript, so they have a
// different signature than Typescript thinks they do.
export const field = function(_target: object, key: string | symbol, { initializer }: { initializer(): any }) {
  return initializer().setupField(key);
} as unknown as PropertyDecorator;

export type Constructable = new(...args: any) => any;

type SignatureFor<CardT extends Constructable> = { Args: { model: CardInstanceType<CardT>; fields: FieldsTypeFor<CardT>; set: Setter; } }

export class Component<CardT extends Constructable> extends GlimmerComponent<SignatureFor<CardT>> {

}

class DefaultIsolated extends GlimmerComponent<{ Args: { fields: Record<string, new() => GlimmerComponent>}}> {
  <template>
    {{#each-in @fields as |_key Field|}}
      <Field />
    {{/each-in}}
  </template>;
}
class DefaultEdit extends GlimmerComponent<{ Args: { fields: Record<string, new() => GlimmerComponent>}}> {
  <template>
    {{#each-in @fields as |key Field|}}
      <label data-test-field={{key}}>
        {{key}}
        <Field />
      </label>
    {{/each-in}}
  </template>;
}
const defaultComponent = {
  embedded: <template><!-- Inherited from base card embedded view. Did your card forget to specify its embedded component? --></template>,
  isolated: DefaultIsolated,
  edit: DefaultEdit,
}

function defaultFieldFormat(format: Format): Format {
  switch (format) {
    case 'edit':
      return 'edit';
    case 'isolated':
    case 'embedded':
      return 'embedded';
  }
}

function getComponent<CardT extends Constructable>(card: CardT, format: Format, model: InstanceType<CardT>, setters: Record<string, Setter>, property?: string): ComponentLike<{ Args: never, Blocks: never }> {
  let Implementation = (card as any)[format] ?? defaultComponent[format];

  // *inside* our own component, @fields is a proxy object that looks
  // up our fields on demand.
  let internalFields = fieldsComponentsFor({}, model, defaultFieldFormat(format), setters);

  let set = () => {};
  if (property && setters[property]) {
    set = setters[property].setters[property];
  }

  let component = <template>
    <Implementation @model={{model}} @fields={{internalFields}} @set={{set}} />
  </template>

  // when viewed from *outside*, our component is both an invokable component
  // and a proxy that makes our fields available for nested invocation, like
  // <@fields.us.deeper />.
  //
  // It would be possible to use `externalFields` in place of `internalFields` above,
  // avoiding the need for two separate Proxies. But that has the uncanny property of
  // making `<@fields />` be an infinite recursion.
  let externalFields = fieldsComponentsFor(component, model, defaultFieldFormat(format), setters);

  // This cast is safe because we're returning a proxy that wraps component.
  return externalFields as unknown as typeof component;
}

function getInitialData(card: Constructable): Record<string, any> | undefined {
  return (card as any).data;
}

export interface RenderOptions {
  dataIsDeserialized?: boolean
}

export async function prepareToRender<CardT extends Constructable>(card: CardT, format: Format, opts?: RenderOptions): Promise<{ component: ComponentLike<{ Args: never, Blocks: never }> }> {
  let { dataIsDeserialized }: Required<RenderOptions> = { dataIsDeserialized: false, ...opts };
  let model = new card();
  let setters: Record<string, Setter> = {};
  let data = getInitialData(card);
  if (data) {
    if (dataIsDeserialized) {
      Object.assign(model, data);
    } else {
      for (let [fieldName, value] of Object.entries(data)) {
        serializedSet(model, fieldName, value);
        setters[fieldName] = makeSetter([], data);
      }
    }
  }
<<<<<<< HEAD

  let component = getComponent(card, format, model, setters);
  return { component };
}

function makeSetter(segments: string[] = [], data: Record<string, any>): Setter {
  let s = (val: any) => {
    let value = val?.target?.value ?? val;
    let innerSegments = segments.slice();
    let lastSegment = innerSegments.pop();
    if (!lastSegment) {
      return;
    }
    let cursor = data;
    for (let segment of innerSegments) {
      let nextCursor = cursor[segment];
      if (!nextCursor) {
        nextCursor = {};
        cursor[segment] = nextCursor;
      }
      cursor = nextCursor;
    }
    cursor[lastSegment] = value;
  };
  (s as any).setters = new Proxy(
    {},
    {
      get: (target: any, prop: string, receiver: unknown) => {
        if (typeof prop === 'string') {
          return makeSetter([...segments, prop], data);
        } else {
          return Reflect.get(target, prop, receiver);
        }
      },
    }
  );
  return s;
=======
  await loadModel(model); // absorb model asynchronicity
  let component = getComponent(card, format, model);
  return { component };
}

async function loadModel<CardT extends Constructable>(model: InstanceType<CardT>): Promise<void> {
  for (let [fieldName, field] of Object.entries(getFields(model))) {
    let value = await loadField(model, fieldName);
    if (!(primitive in field)) {
      await loadModel(value);
    }
  }
}

async function loadField<CardT extends Constructable>(model: InstanceType<CardT>, fieldName: string): Promise<any> {
  let result;
  let isLoaded = false;
  let { deserialized } = getDataBuckets(model);
  while(!isLoaded) {
    try {
      result = model[fieldName];
      isLoaded = true;
    } catch (e: any) {
      if (!isNotReadyError(e)) {
        throw e;
      }
      let { model, computeVia, fieldName } = e;
      deserialized.set(fieldName, await model[computeVia]());
    }
  }
  return result;
>>>>>>> 9e13e4f2
}

function getField<CardT extends Constructable>(card: CardT, fieldName: string): Constructable | undefined {
  let obj = card.prototype;
  while (obj) {
    let desc = Reflect.getOwnPropertyDescriptor(obj, fieldName);
    let fieldCard = (desc?.get as any)?.[isField];
    if (fieldCard) {
      return fieldCard;
    }
    obj = Reflect.getPrototypeOf(obj);
  }
  return undefined
}

function getFields<CardT extends Constructable>(card: InstanceType<CardT>): { [fieldName: string]: Constructable } {
  let obj = Reflect.getPrototypeOf(card);
  let fields: { [fieldName: string]: Constructable } = {};
  while (obj?.constructor.name && obj.constructor.name !== 'Object') {
    let descs = Object.getOwnPropertyDescriptors(obj);
    let currentFields = flatMap(Object.keys(descs), maybeFieldName => {
      if (maybeFieldName !== 'constructor') {
        let maybeField = getField(card.constructor, maybeFieldName);
        if (maybeField) {
          return [[maybeFieldName, maybeField]] as [[string, Constructable]];
        }
      }
      return [];
    });
    fields = { ...fields, ...Object.fromEntries(currentFields) };
    obj = Reflect.getPrototypeOf(obj);
  }
  return fields;
}

function fieldsComponentsFor<CardT extends Constructable>(target: object, model: InstanceType<CardT>, defaultFormat: Format, setters: Record<string, Setter>): FieldsTypeFor<CardT> {
  return new Proxy(target, {
    get(target, property, received) {
      if (typeof property === 'symbol') {
        // don't handle symbols
        return Reflect.get(target, property, received);
      }
      let field = getField(model.constructor, property);
      if (!field) {
        // field doesn't exist, fall back to normal property access behavior
        return Reflect.get(target, property, received);
      }
      // found field: get the corresponding component
      let innerModel = model[property];
      return getComponent(field, defaultFormat, innerModel, setters, property);
    },
    getPrototypeOf() {
      // This is necessary for Ember to be able to locate the template associated
      // with a proxied component. Our Proxy object won't be in the template WeakMap,
      // but we can pretend our Proxy object inherits from the true component, and
      // Ember's template lookup respects inheritance.
      return target;
    },
    ownKeys(target)  {
      let keys = Reflect.ownKeys(target);
      for (let name in model) {
        let field = getField(model.constructor, name);
        if (field) {
          keys.push(name);
        }
      }
      return keys;
    },
    getOwnPropertyDescriptor(target, property) {
      if (typeof property === 'symbol') {
        // don't handle symbols
        return Reflect.getOwnPropertyDescriptor(target, property);
      }
      let field = getField(model.constructor, property);
      if (!field) {
        // field doesn't exist, fall back to normal property access behavior
        return Reflect.getOwnPropertyDescriptor(target, property);
      }
      // found field: fields are enumerable properties
      return {
        enumerable: true,
        writable: true,
        configurable: true,
      }
    },

  }) as any;
}<|MERGE_RESOLUTION|>--- conflicted
+++ resolved
@@ -85,7 +85,7 @@
 export function contains<CardT extends Constructable>(card: CardT, options?: Options): CardInstanceType<CardT> {
   let { computeVia } = options ?? {};
   let computedGet = function (fieldName: string) {
-    return function(this: InstanceType<CardT>) { 
+    return function(this: InstanceType<CardT>) {
       let { deserialized } = getDataBuckets(this);
       let value = deserialized.get(fieldName);
       if (value === undefined && typeof computeVia === 'function') {
@@ -101,18 +101,9 @@
   if (primitive in card) {
     return {
       setupField(fieldName: string) {
-<<<<<<< HEAD
-        let get = function(this: InstanceType<CardT>) {
-          if (computed) {
-            return computed.bind(this)();
-          }
-          let { serialized, deserialized } = getOrCreateDataBuckets(this);
+        let get = computeVia ? computedGet(fieldName) : function(this: InstanceType<CardT>) {
+          let { serialized, deserialized } = getDataBuckets(this);
           let value = deserialized.get(fieldName);
-=======
-        let get = computeVia ? computedGet(fieldName) : function(this: InstanceType<CardT>) { 
-          let { serialized, deserialized } = getDataBuckets(this);
-          let value = deserialized.get(fieldName); 
->>>>>>> 9e13e4f2
           let field = getField(this.constructor, fieldName);
           if (value !== undefined) {
             return value;
@@ -145,18 +136,9 @@
     return {
       setupField(fieldName: string) {
         let instance = new card();
-<<<<<<< HEAD
-        let get = function(this: InstanceType<CardT>) {
-          if (computed) {
-            return computed.bind(this)();
-          }
-          let { serialized, deserialized } = getOrCreateDataBuckets(this);
-          let value = deserialized.get(fieldName);
-=======
         let get = computeVia ? computedGet(fieldName) : function(this: InstanceType<CardT>) {
           let { serialized, deserialized } = getDataBuckets(this);
-          let value = deserialized.get(fieldName); 
->>>>>>> 9e13e4f2
+          let value = deserialized.get(fieldName);
           if (value !== undefined) {
             return value;
           }
@@ -288,47 +270,8 @@
       }
     }
   }
-<<<<<<< HEAD
-
+  await loadModel(model); // absorb model asynchronicity
   let component = getComponent(card, format, model, setters);
-  return { component };
-}
-
-function makeSetter(segments: string[] = [], data: Record<string, any>): Setter {
-  let s = (val: any) => {
-    let value = val?.target?.value ?? val;
-    let innerSegments = segments.slice();
-    let lastSegment = innerSegments.pop();
-    if (!lastSegment) {
-      return;
-    }
-    let cursor = data;
-    for (let segment of innerSegments) {
-      let nextCursor = cursor[segment];
-      if (!nextCursor) {
-        nextCursor = {};
-        cursor[segment] = nextCursor;
-      }
-      cursor = nextCursor;
-    }
-    cursor[lastSegment] = value;
-  };
-  (s as any).setters = new Proxy(
-    {},
-    {
-      get: (target: any, prop: string, receiver: unknown) => {
-        if (typeof prop === 'string') {
-          return makeSetter([...segments, prop], data);
-        } else {
-          return Reflect.get(target, prop, receiver);
-        }
-      },
-    }
-  );
-  return s;
-=======
-  await loadModel(model); // absorb model asynchronicity
-  let component = getComponent(card, format, model);
   return { component };
 }
 
@@ -358,7 +301,6 @@
     }
   }
   return result;
->>>>>>> 9e13e4f2
 }
 
 function getField<CardT extends Constructable>(card: CardT, fieldName: string): Constructable | undefined {
@@ -446,4 +388,38 @@
     },
 
   }) as any;
+}
+
+function makeSetter(segments: string[] = [], data: Record<string, any>): Setter {
+  let s = (val: any) => {
+    let value = val?.target?.value ?? val;
+    let innerSegments = segments.slice();
+    let lastSegment = innerSegments.pop();
+    if (!lastSegment) {
+      return;
+    }
+    let cursor = data;
+    for (let segment of innerSegments) {
+      let nextCursor = cursor[segment];
+      if (!nextCursor) {
+        nextCursor = {};
+        cursor[segment] = nextCursor;
+      }
+      cursor = nextCursor;
+    }
+    cursor[lastSegment] = value;
+  };
+  (s as any).setters = new Proxy(
+    {},
+    {
+      get: (target: any, prop: string, receiver: unknown) => {
+        if (typeof prop === 'string') {
+          return makeSetter([...segments, prop], data);
+        } else {
+          return Reflect.get(target, prop, receiver);
+        }
+      },
+    }
+  );
+  return s;
 }