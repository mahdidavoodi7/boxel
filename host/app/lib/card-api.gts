import GlimmerComponent from '@glimmer/component';
import { ComponentLike } from '@glint/template';
import { NotReady, isNotReadyError} from './not-ready';
import flatMap from 'lodash/flatMap';
import { TrackedWeakMap } from 'tracked-built-ins';
import { registerDestructor } from '@ember/destroyable';

export const primitive = Symbol('cardstack-primitive');
export const serialize = Symbol('cardstack-serialize');
export const deserialize = Symbol('cardstack-deserialize');

const isField = Symbol('cardstack-field');
<<<<<<< HEAD
const isContainsMany = Symbol('cardstack-contains-many');
=======
const isComputed = Symbol('cardstack-field');
>>>>>>> 1f698b71

type CardInstanceType<T extends Constructable> = T extends { [primitive]: infer P } ? P : InstanceType<T>;

type FieldsTypeFor<T extends Card> = {
  [Field in keyof T]: (new() => GlimmerComponent<{ Args: {}, Blocks: {} }>) & (T[Field] extends Card ? FieldsTypeFor<T[Field]> : unknown);
}

type Setter = { setters: { [fieldName: string]: Setter }} & ((value: any) => void);

export type Format = 'isolated' | 'embedded' | 'edit';

interface Options {
  computeVia?: string | (() => unknown);
  containsMany?: true;
}

const deserializedData = new WeakMap<Card, Map<string, any>>();
const serializedData = new WeakMap<Card, Map<string, any>>();
const recomputePromises = new WeakMap<Card, Promise<any>>();

// our place for notifying Glimmer when a card is ready to re-render (which will
// involve rerunning async computed fields)
const cardTracking = new TrackedWeakMap<object, any>();

const isBaseCard = Symbol('isBaseCard');

export class Card {
  // this is here because Card has no public instance methods, so without it
  // typescript considers everything a valid card.
  [isBaseCard] = true;

  declare ["constructor"]: Constructable;
  static baseCard: undefined; // like isBaseCard, but for the class itself

  static fromSerialized<T extends Constructable>(this: T, data: Record<string, any>): InstanceType<T> {
    let model = new this() as InstanceType<T>;
    for (let [fieldName, value] of Object.entries(data)) {
      serializedSet(model, fieldName, value);
    }
    return model;
  }

  static async didRecompute(card: Card): Promise<void> {
    let promise = recomputePromises.get(card);
    await promise;
  }

  constructor(data?: Record<string, any>) {
    if (data) {
      for (let [fieldName, value] of Object.entries(data)) {
        if (isFieldContainsMany(this.constructor, fieldName)) {
          if (value && !Array.isArray(value)) {
            throw new Error(`Expected array for field value ${fieldName} for card ${this.constructor.name}`);
          }
          let field = getField(this.constructor, fieldName);
          if (!field) {
            throw new Error( `Field ${fieldName} not found on card ${this.constructor.name}`);
          }
          if (primitive in field) {
            (this as any)[fieldName] = value || [];
          } else {
            (this as any)[fieldName] = ((value || []) as any[]).map(item => new field!(item));
          }
        } else {
          (this as any)[fieldName] = value;
        }
      }
    }

    registerDestructor(this, Card.didRecompute.bind(this));
  }
}

function getDataBuckets<CardT extends Constructable>(instance: InstanceType<CardT>): { serialized: Map<string, any>; deserialized: Map<string, any>; } {
  let serialized = serializedData.get(instance);
  if (!serialized) {
    serialized = new Map();
    serializedData.set(instance, serialized);
  }
  let deserialized = deserializedData.get(instance);
  if (!deserialized) {
    deserialized = new Map();
    deserializedData.set(instance, deserialized);
  }
  return { serialized, deserialized };
}

// TODO think about what it means to handle a containsMany field--how would we know a field is containsMany?
// Perhaps we stamp a little state on the PropertyDescriptor to indicate containsMany?
export function serializedGet<CardT extends Constructable>(model: InstanceType<CardT>, fieldName: string ) {
  let { serialized, deserialized } = getDataBuckets(model);
  let field = getField(model.constructor, fieldName);
  let value = serialized.get(fieldName);
  if (value !== undefined) {
    return value;
  }
  value = deserialized.get(fieldName);
  if (primitive in (field as any)) {
    if (typeof (field as any)[serialize] === 'function') {
      value = (field as any)[serialize](value);
    }
  } else if (value != null) {
    let instance = {} as Record<string, any>;
    for (let interiorFieldName of Object.keys(getFields(value))) {
      instance[interiorFieldName] = serializedGet(value, interiorFieldName);
    }
    value = instance;
  }
  serialized.set(fieldName, value);
  return value;
}

// TODO think about what it means to handle a containsMany field
export function serializedSet<CardT extends Constructable>(model: InstanceType<CardT>, fieldName: string, value: any ) {
  let { serialized, deserialized } = getDataBuckets(model);
  let field = getField(model.constructor, fieldName);
  if (!field) {
    throw new Error(`Field ${fieldName} does not exist on ${model.constructor.name}`);
  }

  if (primitive in field) {
    serialized.set(fieldName, value);
  } else {
    let instance = new field();
    for (let [ interiorFieldName, interiorValue ] of Object.entries(value)) {
      serializedSet(instance, interiorFieldName, interiorValue);
    }
    serialized.set(fieldName, instance);
  }
  deserialized.delete(fieldName);
}

<<<<<<< HEAD
export function containsMany<CardT extends Constructable>(card: CardT, options?: Options): CardInstanceType<CardT>[] {
  // TODO need to map over values for deserialization....
  // add some state on the PropertyDescriptor to indicate 
  // that it's a containsMany field (like we do for `[isField]`)
  return contains(card, { ...options, containsMany: true }) as CardInstanceType<CardT>[];
}

export function contains<CardT extends Constructable>(card: CardT, options?: Options): CardInstanceType<CardT> {
  let { computeVia, containsMany } = options ?? {};
=======
export function contains<CardT extends Constructable>(card: CardT | (() => CardT), options?: Options): CardInstanceType<CardT> {
  let { computeVia } = options ?? {};
>>>>>>> 1f698b71
  let computedGet = function (fieldName: string) {
    return function(this: InstanceType<CardT>) {
      let { deserialized } = getDataBuckets(this);
      // this establishes that our field should rerender when cardTracking for this card changes
      cardTracking.get(this);
      let value = deserialized.get(fieldName);
      if (value === undefined && typeof computeVia === 'function' && computeVia.constructor.name !== 'AsyncFunction') {
        value = computeVia.bind(this)();
        deserialized.set(fieldName, value);
      } else if (value === undefined && (typeof computeVia === 'string' || typeof computeVia === 'function')) {
        throw new NotReady(this, fieldName, computeVia, this.constructor.name);
      }
      return value;
    };
  }

  if (primitive in card) { // primitives should not have to use thunks
    return {
      setupField(fieldName: string) {
        let get = computeVia ? computedGet(fieldName) : function(this: InstanceType<CardT>) {
          let { serialized, deserialized } = getDataBuckets(this);
          // this establishes that our field should rerender when cardTracking for this card changes
          cardTracking.get(this);
          let value = deserialized.get(fieldName);
          if (value !== undefined) {
            return value;
          }
          value = serialized.get(fieldName);
          let field = getField(this.constructor, fieldName);
          if (typeof (field as any)[deserialize] === 'function') {
            value = (field as any)[deserialize](value);
          }
          deserialized.set(fieldName, value);
          return value;
        };
        (get as any)[isField] = card;
<<<<<<< HEAD
        (get as any)[isContainsMany] = Boolean(containsMany);
=======
        (get as any)[isComputed] = Boolean(computeVia);
>>>>>>> 1f698b71
        return {
          enumerable: true,
          get,
          ...(computeVia
            ? {} // computeds don't have setters
            : {
              set(this: InstanceType<CardT>, value: any) {
                let { serialized, deserialized } = getDataBuckets(this);
                deserialized.set(fieldName, value);
                serialized.delete(fieldName);
                // invalidate all computed fields because we don't know which ones depend on this one
                for (let computedFieldName of Object.keys(getFields(this, true))) {
                  deserialized.delete(computedFieldName);
                }
                (async () => await recompute(this))();
              }
            }
          )
        };
      }
    } as any;
  } else {
    return {
      setupField(fieldName: string) {
        let instance: Card | undefined;
        function getInstance() {
          if (!instance) {
            let _card = "baseCard" in card ? card : (card as () => CardT)();
            instance = new _card();
          }
          return instance;
        }
        let get = computeVia ? computedGet(fieldName) : function(this: InstanceType<CardT>) {
          let { serialized, deserialized } = getDataBuckets(this);
          let value = deserialized.get(fieldName);
          if (value !== undefined) {
            return value;
          }
          // we save these as instantiated cards in serialized set for composite fields
          value = serialized.get(fieldName);
          if (value === undefined) {
            value = getInstance();
            serialized.set(fieldName, value);
          }
          return value;
        };
        (get as any)[isField] = card;
<<<<<<< HEAD
        (get as any)[isContainsMany] = Boolean(containsMany);
=======
        (get as any)[isComputed] = Boolean(computeVia);
>>>>>>> 1f698b71
        return {
          enumerable: true,
          get,
          ...(computeVia
            ? {} // computeds don't have setters
            : {
              set(this: InstanceType<CardT>, value: any) {
                getInstance();
                Object.assign(instance, value);
                let { serialized, deserialized } = getDataBuckets(this);
                deserialized.set(fieldName, instance);
                serialized.delete(fieldName);
              }
            }
          )
        };
      }
    } as any
  }
}

// our decorators are implemented by Babel, not TypeScript, so they have a
// different signature than Typescript thinks they do.
export const field = function(_target: object, key: string | symbol, { initializer }: { initializer(): any }) {
  return initializer().setupField(key);
} as unknown as PropertyDecorator;

export type Constructable = new(...args: any) => Card;

type SignatureFor<CardT extends Constructable> = { Args: { model: CardInstanceType<CardT>; fields: FieldsTypeFor<InstanceType<CardT>>; set: Setter; } }

export class Component<CardT extends Constructable> extends GlimmerComponent<SignatureFor<CardT>> {

}

class DefaultIsolated extends GlimmerComponent<{ Args: { fields: Record<string, new() => GlimmerComponent>}}> {
  <template>
    {{#each-in @fields as |_key Field|}}
      <Field />
    {{/each-in}}
  </template>;
}
class DefaultEdit extends GlimmerComponent<{ Args: { fields: Record<string, new() => GlimmerComponent>}}> {
  <template>
    {{#each-in @fields as |key Field|}}
      <label data-test-field={{key}}>
        {{key}}
        <Field />
      </label>
    {{/each-in}}
  </template>;
}
const defaultComponent = {
  embedded: <template><!-- Inherited from base card embedded view. Did your card forget to specify its embedded component? --></template>,
  isolated: DefaultIsolated,
  edit: DefaultEdit,
}

function defaultFieldFormat(format: Format): Format {
  switch (format) {
    case 'edit':
      return 'edit';
    case 'isolated':
    case 'embedded':
      return 'embedded';
  }
}

function getComponent<CardT extends Constructable>(card: CardT, format: Format, model: InstanceType<CardT>, set?: Setter): ComponentLike<{ Args: never, Blocks: never }> {
  let Implementation = (card as any)[format] ?? defaultComponent[format];

  // *inside* our own component, @fields is a proxy object that looks
  // up our fields on demand.
  let internalFields = fieldsComponentsFor({}, model, defaultFieldFormat(format), set);
  let component = <template>
    <Implementation @model={{model}} @fields={{internalFields}} @set={{set}} />
  </template>

  // when viewed from *outside*, our component is both an invokable component
  // and a proxy that makes our fields available for nested invocation, like
  // <@fields.us.deeper />.
  //
  // It would be possible to use `externalFields` in place of `internalFields` above,
  // avoiding the need for two separate Proxies. But that has the uncanny property of
  // making `<@fields />` be an infinite recursion.
  let externalFields = fieldsComponentsFor(component, model, defaultFieldFormat(format), set);

  // This cast is safe because we're returning a proxy that wraps component.
  return externalFields as unknown as typeof component;
}


export async function prepareToRender(model: Card, format: Format): Promise<{ component: ComponentLike<{ Args: never, Blocks: never }> }> {
  await recompute(model); // absorb model asynchronicity
  let set: Setter | undefined;
  if (format === 'edit') {
    set = makeSetter(model);
  }
  let component = getComponent(model.constructor as Constructable, format, model, set);
  return { component };
}

async function recompute(card: Card): Promise<void> {
  // Note that after each async step we check to see if we are still the
  // current promise, otherwise we bail
  let done: () => void;
  let recomputePromise = new Promise<void>((res) => (done = res));
  recomputePromises.set(card, recomputePromise);

  // wait a full micro task before we start - this is simple debounce
  await Promise.resolve();
  if (recomputePromises.get(card) !== recomputePromise) {
    return;
  }

  async function _loadModel<T extends Card>(model: T, stack: { from: T, to: T, name: string}[] = []): Promise<void> {
    for (let [fieldName, field] of Object.entries(getFields(model))) {
      let value: any = await loadField(model, fieldName as keyof T);
      if (recomputePromises.get(card) !== recomputePromise) {
        return;
      }
      if (!(primitive in field) && !stack.find(({ from, to, name }) => from === model && to === value && name === fieldName)) {
        await _loadModel(value, [...stack, { from: model, to: value, name: fieldName }]);
      }
    }
  }

  await _loadModel(card);
  if (recomputePromises.get(card) !== recomputePromise) {
    return;
  }

  // notify glimmer to rerender this card
  cardTracking.set(card, true);
  done!();
}

async function loadField<T extends Card, K extends keyof T>(model: T, fieldName: K): Promise<T[K]> {
  let result: T[K];
  let isLoaded = false;
  let { deserialized } = getDataBuckets(model);
  while(!isLoaded) {
    try {
      result = model[fieldName];
      isLoaded = true;
    } catch (e: any) {
      if (!isNotReadyError(e)) {
        throw e;
      }
      let { model, computeVia, fieldName } = e;
      if (typeof computeVia === 'function') {
        deserialized.set(fieldName, await computeVia.bind(model)());
      } else {
        deserialized.set(fieldName, await model[computeVia]());
      }
    }
  }
  // case OK because deserialized.set assigns it
  return result!;
}

function getField<CardT extends Constructable>(card: CardT, fieldName: string): Constructable | undefined {
  let obj = card.prototype;
  while (obj) {
    let desc = Reflect.getOwnPropertyDescriptor(obj, fieldName);
    let fieldCard = (desc?.get as any)?.[isField] as CardT | (() => CardT);
    if (fieldCard) {
      return "baseCard" in fieldCard ? fieldCard : (fieldCard as () => CardT)();
    }
    obj = Reflect.getPrototypeOf(obj);
  }
  return undefined
}

<<<<<<< HEAD
function isFieldContainsMany<CardT extends Constructable>(card: CardT, fieldName: string): boolean | undefined {
  let obj = card.prototype;
  while (obj) {
    let desc = Reflect.getOwnPropertyDescriptor(obj, fieldName);
    let result = (desc?.get as any)?.[isContainsMany];
=======
function isFieldComputed<CardT extends Constructable>(card: CardT, fieldName: string): boolean {
  let obj = card.prototype;
  while (obj) {
    let desc = Reflect.getOwnPropertyDescriptor(obj, fieldName);
    let result = (desc?.get as any)?.[isComputed];
>>>>>>> 1f698b71
    if (result !== undefined) {
      return result;
    }
    obj = Reflect.getPrototypeOf(obj);
  }
<<<<<<< HEAD
  return undefined;
}

function getFields<T extends Card>(card: T): { [P in keyof T]?: Constructable } {
=======
  return false
}

function getFields<T extends Card>(card: T, onlyComputeds?: boolean): { [P in keyof T]?: Constructable } {
>>>>>>> 1f698b71
  let obj = Reflect.getPrototypeOf(card);
  let fields: { [P in keyof T]?: Constructable } = {};
  while (obj?.constructor.name && obj.constructor.name !== 'Object') {
    let descs = Object.getOwnPropertyDescriptors(obj);
    let currentFields = flatMap(Object.keys(descs), maybeFieldName => {
      if (maybeFieldName !== 'constructor') {
        let maybeField = getField(card.constructor, maybeFieldName);
        let isComputed = isFieldComputed(card.constructor, maybeFieldName);
        if ((maybeField && onlyComputeds && isComputed) || (maybeField && !onlyComputeds)) {
          return [[maybeFieldName, maybeField]] as [[string, Constructable]];
        }
      }
      return [];
    });
    fields = { ...fields, ...Object.fromEntries(currentFields) };
    obj = Reflect.getPrototypeOf(obj);
  }
  return fields;
}

function fieldsComponentsFor<T extends Card>(target: object, model: T, defaultFormat: Format, set?: Setter): FieldsTypeFor<T> {
  return new Proxy(target, {
    get(target, property, received) {
      if (typeof property === 'symbol') {
        // don't handle symbols
        return Reflect.get(target, property, received);
      }
      let field = getField(model.constructor, property);
      if (!field) {
        // field doesn't exist, fall back to normal property access behavior
        return Reflect.get(target, property, received);
      }
      let innerModel = (model as any)[property];
<<<<<<< HEAD
      if (isFieldContainsMany(model.constructor, property)) {
        if (primitive in field) {
          return class ContainsMany extends GlimmerComponent {
            <template>
              {{#each innerModel as |item|}}
                {{item}}
              {{/each}}
            </template>
          };
        } else {
          let components = (Object.values(innerModel) as T[]).map(m => getComponent(field!, defaultFormat, m, set?.setters[property])) as any[];
          return class ContainsMany extends GlimmerComponent {
            <template>
              {{#each components as |Item|}}
                <Item/>
              {{/each}}
            </template>
          };
        }
      }
=======
      defaultFormat = isFieldComputed(model.constructor, property) ? 'embedded' : defaultFormat;
>>>>>>> 1f698b71
      return getComponent(field, defaultFormat, innerModel, set?.setters[property]);
    },
    getPrototypeOf() {
      // This is necessary for Ember to be able to locate the template associated
      // with a proxied component. Our Proxy object won't be in the template WeakMap,
      // but we can pretend our Proxy object inherits from the true component, and
      // Ember's template lookup respects inheritance.
      return target;
    },
    ownKeys(target)  {
      let keys = Reflect.ownKeys(target);
      for (let name in model) {
        let field = getField(model.constructor, name);
        if (field) {
          keys.push(name);
        }
      }
      return keys;
    },
    getOwnPropertyDescriptor(target, property) {
      if (typeof property === 'symbol') {
        // don't handle symbols
        return Reflect.getOwnPropertyDescriptor(target, property);
      }
      let field = getField(model.constructor, property);
      if (!field) {
        // field doesn't exist, fall back to normal property access behavior
        return Reflect.getOwnPropertyDescriptor(target, property);
      }
      // found field: fields are enumerable properties
      return {
        enumerable: true,
        writable: true,
        configurable: true,
      }
    },

  }) as any;
}

function makeSetter(model: any, field?: string): Setter {
  let s = (value: any) => {
    if (!field) {
      throw new Error(`can't set topmost model`);
    }
    model[field] = value;
  };
  (s as any).setters = new Proxy(
    {},
    {
      get: (target: any, prop: string, receiver: unknown) => {
        if (typeof prop === 'string') {
          return makeSetter(field ? model[field] : model, prop);
        } else {
          return Reflect.get(target, prop, receiver);
        }
      },
    }
  );
  return s as Setter;
}<|MERGE_RESOLUTION|>--- conflicted
+++ resolved
@@ -10,11 +10,8 @@
 export const deserialize = Symbol('cardstack-deserialize');
 
 const isField = Symbol('cardstack-field');
-<<<<<<< HEAD
 const isContainsMany = Symbol('cardstack-contains-many');
-=======
 const isComputed = Symbol('cardstack-field');
->>>>>>> 1f698b71
 
 type CardInstanceType<T extends Constructable> = T extends { [primitive]: infer P } ? P : InstanceType<T>;
 
@@ -147,20 +144,12 @@
   deserialized.delete(fieldName);
 }
 
-<<<<<<< HEAD
-export function containsMany<CardT extends Constructable>(card: CardT, options?: Options): CardInstanceType<CardT>[] {
-  // TODO need to map over values for deserialization....
-  // add some state on the PropertyDescriptor to indicate 
-  // that it's a containsMany field (like we do for `[isField]`)
+export function containsMany<CardT extends Constructable>(card: CardT | (() => CardT), options?: Options): CardInstanceType<CardT>[] {
   return contains(card, { ...options, containsMany: true }) as CardInstanceType<CardT>[];
 }
 
-export function contains<CardT extends Constructable>(card: CardT, options?: Options): CardInstanceType<CardT> {
+export function contains<CardT extends Constructable>(card: CardT | (() => CardT), options?: Options): CardInstanceType<CardT> {
   let { computeVia, containsMany } = options ?? {};
-=======
-export function contains<CardT extends Constructable>(card: CardT | (() => CardT), options?: Options): CardInstanceType<CardT> {
-  let { computeVia } = options ?? {};
->>>>>>> 1f698b71
   let computedGet = function (fieldName: string) {
     return function(this: InstanceType<CardT>) {
       let { deserialized } = getDataBuckets(this);
@@ -197,11 +186,8 @@
           return value;
         };
         (get as any)[isField] = card;
-<<<<<<< HEAD
         (get as any)[isContainsMany] = Boolean(containsMany);
-=======
         (get as any)[isComputed] = Boolean(computeVia);
->>>>>>> 1f698b71
         return {
           enumerable: true,
           get,
@@ -249,11 +235,8 @@
           return value;
         };
         (get as any)[isField] = card;
-<<<<<<< HEAD
         (get as any)[isContainsMany] = Boolean(containsMany);
-=======
         (get as any)[isComputed] = Boolean(computeVia);
->>>>>>> 1f698b71
         return {
           enumerable: true,
           get,
@@ -428,35 +411,34 @@
   return undefined
 }
 
-<<<<<<< HEAD
+// TODO refactor these 2 functions--they are so similar
 function isFieldContainsMany<CardT extends Constructable>(card: CardT, fieldName: string): boolean | undefined {
   let obj = card.prototype;
   while (obj) {
     let desc = Reflect.getOwnPropertyDescriptor(obj, fieldName);
     let result = (desc?.get as any)?.[isContainsMany];
-=======
-function isFieldComputed<CardT extends Constructable>(card: CardT, fieldName: string): boolean {
+    if (result !== undefined) {
+      return result;
+    }
+    obj = Reflect.getPrototypeOf(obj);
+  }
+  return undefined;
+}
+
+function isFieldComputed<CardT extends Constructable>(card: CardT, fieldName: string): boolean | undefined {
   let obj = card.prototype;
   while (obj) {
     let desc = Reflect.getOwnPropertyDescriptor(obj, fieldName);
     let result = (desc?.get as any)?.[isComputed];
->>>>>>> 1f698b71
     if (result !== undefined) {
       return result;
     }
     obj = Reflect.getPrototypeOf(obj);
   }
-<<<<<<< HEAD
   return undefined;
 }
 
-function getFields<T extends Card>(card: T): { [P in keyof T]?: Constructable } {
-=======
-  return false
-}
-
-function getFields<T extends Card>(card: T, onlyComputeds?: boolean): { [P in keyof T]?: Constructable } {
->>>>>>> 1f698b71
+function getFields<T extends Card>(card: T, onlyComputeds = false): { [P in keyof T]?: Constructable } {
   let obj = Reflect.getPrototypeOf(card);
   let fields: { [P in keyof T]?: Constructable } = {};
   while (obj?.constructor.name && obj.constructor.name !== 'Object') {
@@ -490,7 +472,8 @@
         return Reflect.get(target, property, received);
       }
       let innerModel = (model as any)[property];
-<<<<<<< HEAD
+      defaultFormat = isFieldComputed(model.constructor, property) ? 'embedded' : defaultFormat;
+      
       if (isFieldContainsMany(model.constructor, property)) {
         if (primitive in field) {
           return class ContainsMany extends GlimmerComponent {
@@ -511,9 +494,6 @@
           };
         }
       }
-=======
-      defaultFormat = isFieldComputed(model.constructor, property) ? 'embedded' : defaultFormat;
->>>>>>> 1f698b71
       return getComponent(field, defaultFormat, innerModel, set?.setters[property]);
     },
     getPrototypeOf() {
